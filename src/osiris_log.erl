%% This Source Code Form is subject to the terms of the Mozilla Public
%% License, v. 2.0. If a copy of the MPL was not distributed with this
%% file, You can obtain one at https://mozilla.org/MPL/2.0/.
%%
%% Copyright (c) 2007-2022 VMware, Inc. or its affiliates.  All rights reserved.
%%

-module(osiris_log).

-include("osiris.hrl").
-include_lib("kernel/include/file.hrl").

-export([init/1,
         init/2,
         init_acceptor/3,
         write/2,
         write/3,
         write/5,
         recover_tracking/1,
         accept_chunk/2,
         next_offset/1,
         first_offset/1,
         first_timestamp/1,
         tail_info/1,
         is_open/1,
         send_file/2,
         send_file/3,
         init_data_reader/2,
         init_offset_reader/2,
         read_header/1,
         read_chunk/1,
         read_chunk_parsed/1,
         read_chunk_parsed/2,
         committed_offset/1,
         get_current_epoch/1,
         get_directory/1,
         get_name/1,
         get_default_max_segment_size_bytes/0,
         counters_ref/1,
         close/1,
         overview/1,
         format_status/1,
         update_retention/2,
         evaluate_retention/2,
         directory/1,
         delete_directory/1]).

-ifdef(TEST).
-export([part_test/0]).
-endif.

-define(IDX_VERSION, 1).
-define(LOG_VERSION, 1).
-define(IDX_HEADER, <<"OSII", ?IDX_VERSION:32/unsigned>>).
-define(LOG_HEADER, <<"OSIL", ?LOG_VERSION:32/unsigned>>).
-define(IDX_HEADER_SIZE, 8).
-define(LOG_HEADER_SIZE, 8).
% maximum size of a segment in bytes
-define(DEFAULT_MAX_SEGMENT_SIZE_B, 500 * 1000 * 1000).
% maximum number of chunks per segment
-define(DEFAULT_MAX_SEGMENT_SIZE_C, 256_000).
-define(INDEX_RECORD_SIZE_B, 29).
-define(C_OFFSET, 1).
-define(C_FIRST_OFFSET, 2).
-define(C_FIRST_TIMESTAMP, 3).
-define(C_CHUNKS, 4).
-define(C_SEGMENTS, 5).
-define(COUNTER_FIELDS,
        [
         {offset, ?C_OFFSET, counter, "The last offset (not chunk id) in the log for writers. The last offset read for readers"
         },
         {first_offset, ?C_FIRST_OFFSET, counter, "First offset, not updated for readers"},
         {first_timestamp, ?C_FIRST_TIMESTAMP, counter, "First timestamp, not updated for readers"},
         {chunks, ?C_CHUNKS, counter, "Number of chunks read or written, incremented even if a reader only reads the header"},
         {segments, ?C_SEGMENTS, counter, "Number of segments"}
        ]
       ).

%% Specification of the Log format.
%%
%% Notes:
%%   * All integers are in Big Endian order.
%%   * Timestamps are expressed in milliseconds.
%%   * Timestamps are stored in signed 64-bit integers.
%%
%% Log format
%% ==========
%%
%%   |0              |1              |2              |3              | Bytes
%%   |0 1 2 3 4 5 6 7|0 1 2 3 4 5 6 7|0 1 2 3 4 5 6 7|0 1 2 3 4 5 6 7| Bits
%%   +---------------+---------------+---------------+---------------+
%%   | Log magic (0x4f53494c = "OSIL")                               |
%%   +---------------------------------------------------------------+
%%   | Log version (0x00000001)                                      |
%%   +---------------------------------------------------------------+
%%   | Contiguous list of Chunks                                     |
%%   : (until EOF)                                                   :
%%   :                                                               :
%%   +---------------------------------------------------------------+
%%
%% Chunk format
%% ============
%%
%% A chunk is the unit of replication and read.
%%
%%   |0              |1              |2              |3              | Bytes
%%   |0 1 2 3 4 5 6 7|0 1 2 3 4 5 6 7|0 1 2 3 4 5 6 7|0 1 2 3 4 5 6 7| Bits
%%   +-------+-------+---------------+---------------+---------------+
%%   | Mag   | Ver   | Chunk type    | Number of entries             |
%%   +-------+-------+---------------+-------------------------------+
%%   | Number of records                                             |
%%   +---------------------------------------------------------------+
%%   | Timestamp                                                     |
%%   | (8 bytes)                                                     |
%%   +---------------------------------------------------------------+
%%   | Epoch                                                         |
%%   | (8 bytes)                                                     |
%%   +---------------------------------------------------------------+
%%   | ChunkId                                                       |
%%   | (8 bytes)                                                     |
%%   +---------------------------------------------------------------+
%%   | Data CRC                                                      |
%%   +---------------------------------------------------------------+
%%   | Data length                                                   |
%%   +---------------------------------------------------------------+
%%   | Trailer length                                                |
%%   +---------------------------------------------------------------+
%%   | Reserved                                                      |
%%   +---------------------------------------------------------------+
%%   | Contiguous list of Data entries                               |
%%   : (<data length> bytes)                                         :
%%   :                                                               :
%%   +---------------------------------------------------------------+
%%   | Contiguous list of Trailer entries                            |
%%   : (<trailer length> bytes)                                      :
%%   :                                                               :
%%   +---------------------------------------------------------------+
%%
%% Mag = 0x5
%%   Magic number to identify the beginning of a chunk
%%
%% Ver = 0x1
%%   Version of the chunk format
%%
%% Chunk type = CHNK_USER (0x00) |
%%              CHNK_TRK_DELTA (0x01) |
%%              CHNK_TRK_SNAPSHOT (0x02)
%%   Type which determines what to do with entries.
%%
%% Number of entries = unsigned 16-bit integer
%%   Number of entries in the data section following the chunk header.
%%
%% Number of records = unsigned 32-bit integer
%%
%% Timestamp = signed 64-bit integer
%%
%% Epoch = unsigned 64-bit integer
%%
%% ChunkId = unsigned 64-bit integer, the first offset in the chunk
%%
%% Data CRC = unsigned 32-bit integer
%%
%% Data length = unsigned 32-bit integer
%%
%% Trailer length = unsigned 32-bit integer
%%
%% Reserved = 4 bytes reserved for future extensions
%%
%% Data Entry format
%% =================
%%
%%   |0              |1              |2              |3              | Bytes
%%   |0 1 2 3 4 5 6 7|0 1 2 3 4 5 6 7|0 1 2 3 4 5 6 7|0 1 2 3 4 5 6 7| Bits
%%   +---------------+---------------+---------------+---------------+
%%   |T| Data entry header and body                                  |
%%   +-+ (format and length depends on the chunk and entry types)    :
%%   :                                                               :
%%   :                                                               :
%%   +---------------------------------------------------------------+
%%
%% T = SimpleEntry (0) |
%%     SubBatchEntry (1)
%%
%% SimpleEntry (CHNK_USER)
%% -----------------------
%%
%%   |0              |1              |2              |3              | Bytes
%%   |0 1 2 3 4 5 6 7|0 1 2 3 4 5 6 7|0 1 2 3 4 5 6 7|0 1 2 3 4 5 6 7| Bits
%%   +---------------+---------------+---------------+---------------+
%%   |0| Entry body length                                           |
%%   +-+-------------------------------------------------------------+
%%   | Entry body                                                    :
%%   : (<body length> bytes)                                         :
%%   :                                                               :
%%   +---------------------------------------------------------------+
%%
%% Entry body length = unsigned 31-bit integer
%%
%% Entry body = arbitrary data
%%
%% SimpleEntry (CHNK_TRK_SNAPSHOT)
%% -------------------------------------------------
%%
%%   |0              |1              |2              |3              | Bytes
%%   |0 1 2 3 4 5 6 7|0 1 2 3 4 5 6 7|0 1 2 3 4 5 6 7|0 1 2 3 4 5 6 7| Bits
%%   +-+-------------+---------------+---------------+---------------+
%%   |0| Entry body length                                           |
%%   +-+-------------------------------------------------------------+
%%   | Entry Body                                                    |
%%   : (<body length> bytes)                                         :
%%   :                                                               :
%%   +---------------------------------------------------------------+
%%
%% The entry body is made of a contiguous list of the following block, until
%% the body length is reached.
%%
%%   |0              |1              |2              |3              | Bytes
%%   |0 1 2 3 4 5 6 7|0 1 2 3 4 5 6 7|0 1 2 3 4 5 6 7|0 1 2 3 4 5 6 7| Bits
%%   +---------------+---------------+---------------+---------------+
%%   | Trk    type   | ID size       | ID                            |
%%   +---------------+---------------+                               |
%%   |                                                               |
%%   :                                                               :
%%   +---------------------------------------------------------------+
%%   | Type specific data                                            |
%%   |                                                               |
%%   +---------------------------------------------------------------+
%%
%% ID type = unsigned 8-bit integer 0 = sequence, 1 = offset
%%
%% ID size = unsigned 8-bit integer
%%
%% ID = arbitrary data
%%
%% Type specific data:
%% When ID type = 0: ChunkId, Sequence = unsigned 64-bit integers
%% When ID type = 1: Offset = unsigned 64-bit integer
%%
%%
%% SubBatchEntry (CHNK_USER)
%% -------------------------
%%
%%   |0              |1              |2              |3              | Bytes
%%   |0 1 2 3 4 5 6 7|0 1 2 3 4 5 6 7|0 1 2 3 4 5 6 7|0 1 2 3 4 5 6 7| Bits
%%   +-+-----+-------+---------------+---------------+---------------+
%%   |1| Cmp | Rsvd  | Number of records             | Uncmp Length..|
%%   +-+-----+-------+-------------------------------+---------------+
%%   | Uncompressed Length                           | Length  (...) |
%%   +-+-----+-------+-------------------------------+---------------+
%%   | Length                                        | Body          |
%%   +-+---------------------------------------------+               +
%%   | Body                                                          |
%%   :                                                               :
%%   +---------------------------------------------------------------+
%%
%% Cmp = unsigned 3-bit integer
%%   Compression type
%%
%% Rsvd = 0x0
%%   Reserved bits
%%
%% Number of records = unsigned 16-bit integer
%%
%% Uncompressed Length = unsigned 32-bit integer
%% Length = unsigned 32-bit integer
%%
%% Body = arbitrary data
%%
%% Tracking format
%% ==============
%%
%% Tracking is made of a contiguous list of the following block,
%% until the trailer length stated in the chunk header is reached.
%% The same format is used for the CHNK_TRK_DELTA chunk entry.
%%
%%   |0              |1              |2              |3              | Bytes
%%   |0 1 2 3 4 5 6 7|0 1 2 3 4 5 6 7|0 1 2 3 4 5 6 7|0 1 2 3 4 5 6 7| Bits
%%   +-+-------------+---------------+---------------+---------------+
%%   | Tracking type |TrackingID size| TrackingID                    |
%%   +---------------+---------------+                               |
%%   |                                                               |
%%   :                                                               :
%%   +---------------------------------------------------------------+
%%   | Tracking data                                                 |
%%   |                                                               |
%%   +---------------------------------------------------------------+
%%
%%
%% Tracking type: 0 = sequence, 1 = offset, 2 = timestamp
%%
%% Tracking type 0 = sequence to track producers for msg deduplication
%% use case: producer sends msg -> osiris persists msg -> confirm doens't reach producer -> producer resends same msg
%%
%% Tracking type 1 = offset to track consumers
%% use case: consumer or server restarts -> osiris knows offset where consumer needs to resume
%%
%% Tracking data: 64 bit integer
%%
%% Index format
%% ============
%%
%% Each index record in the index file maps to a chunk in the segment file.
%%
%% Index record
%% ------------
%%
%%   |0              |1              |2              |3              | Bytes
%%   |0 1 2 3 4 5 6 7|0 1 2 3 4 5 6 7|0 1 2 3 4 5 6 7|0 1 2 3 4 5 6 7| Bits
%%   +---------------+---------------+---------------+---------------+
%%   | Offset                                                        |
%%   | (8 bytes)                                                     |
%%   +---------------------------------------------------------------+
%%   | Timestamp                                                     |
%%   | (8 bytes)                                                     |
%%   +---------------------------------------------------------------+
%%   | Epoch                                                         |
%%   | (8 bytes)                                                     |
%%   +---------------------------------------------------------------+
%%   | File Offset                                                   |
%%   +---------------+-----------------------------------------------+
%%   | Chunk Type    |
%%   +---------------+

-type offset() :: osiris:offset().
-type epoch() :: osiris:epoch().
-type range() :: empty | {From :: offset(), To :: offset()}.
-type counter_spec() :: {Tag :: term(), Fields :: [atom()]}.
-type chunk_type() ::
    ?CHNK_USER |
    ?CHNK_TRK_DELTA |
    ?CHNK_TRK_SNAPSHOT.
-type config() ::
    osiris:config() |
    #{dir := file:filename(),
      epoch => non_neg_integer(),
      first_offset_fun => fun((integer()) -> ok),
      max_segment_size_bytes => non_neg_integer(),
      %% max number of writer ids to keep around
      tracking_config => osiris_tracking:config(),
      counter_spec => counter_spec(),
      %% used when initialising a log from an offset other than 0
      initial_offset => osiris:offset(),
      %% a cached list of the index files for a given log
      %% avoids scanning disk for files multiple times if already know
      %% e.g. in init_acceptor
      index_files => [filename:filename()]}.
-type record() :: {offset(), osiris:data()}.
-type offset_spec() :: osiris:offset_spec().
-type retention_spec() :: osiris:retention_spec().
-type header_map() ::
    #{chunk_id => offset(),
      epoch => epoch(),
      type => chunk_type(),
      crc => integer(),
      num_records => non_neg_integer(),
      num_entries => non_neg_integer(),
      timestamp => osiris:timestamp(),
      data_size => non_neg_integer(),
      trailer_size => non_neg_integer(),
      header_data => binary(),
      position => non_neg_integer()}.
-type transport() :: tcp | ssl.

%% holds static or rarely changing fields
-record(cfg,
        {directory :: file:filename(),
         name :: string(),
         max_segment_size_bytes = ?DEFAULT_MAX_SEGMENT_SIZE_B :: non_neg_integer(),
         max_segment_size_chunks = ?DEFAULT_MAX_SEGMENT_SIZE_C :: non_neg_integer(),
         tracking_config = #{} :: osiris_tracking:config(),
         retention = [] :: [osiris:retention_spec()],
         counter :: counters:counters_ref(),
         counter_id :: term(),
         %% the maximum number of active writer deduplication sessions
         %% that will be included in snapshots written to new segments
         readers_counter_fun = fun(_) -> ok end :: function(),
         first_offset_fun :: fun ((integer()) -> ok)}).
-record(read,
        {type :: data | offset,
         offset_ref :: undefined | atomics:atomics_ref(),
         last_offset = 0 :: offset(),
         next_offset = 0 :: offset(),
         transport :: transport(),
         chunk_selector :: all | user_data}).
-record(write,
        {type = writer :: writer | acceptor,
         segment_size = {0, 0} :: {non_neg_integer(), non_neg_integer()},
         current_epoch :: non_neg_integer(),
         tail_info = {0, empty} :: osiris:tail_info()
        }).
-record(?MODULE,
        {cfg :: #cfg{},
         mode :: #read{} | #write{},
         current_file :: undefined | file:filename(),
         fd :: undefined | file:io_device(),
         index_fd :: undefined | file:io_device()}).
%% record chunk_info does not map exactly to an index record (field 'num' differs)
-record(chunk_info,
        {id :: offset(),
         timestamp :: non_neg_integer(),
         epoch :: epoch(),
         num :: non_neg_integer(),
         type :: chunk_type(),
         %% size of data + trailer
         size :: non_neg_integer(),
         %% position in segment file
         pos :: integer()
        }).
-record(seg_info,
        {file :: file:filename(),
         size = 0 :: non_neg_integer(),
         index :: file:filename(),
         first :: undefined | #chunk_info{},
         last :: undefined | #chunk_info{}}).

-opaque state() :: #?MODULE{}.

-export_type([state/0,
              range/0,
              config/0,
              counter_spec/0]).

-spec directory(osiris:config() | list()) -> file:filename().
directory(#{name := Name, dir := Dir}) ->
    filename:join(Dir, Name);
directory(#{name := Name}) ->
    {ok, Dir} = application:get_env(osiris, data_dir),
    filename:join(Dir, Name);
directory(Name) when is_list(Name) ->
    {ok, Dir} = application:get_env(osiris, data_dir),
    filename:join(Dir, Name).

-spec init(config()) -> state().
init(Config) ->
    init(Config, writer).

-spec init(config(), writer | acceptor) -> state().
init(#{dir := Dir,
       name := Name,
       epoch := Epoch} = Config,
     WriterType) ->
    %% scan directory for segments if in write mode
    MaxSizeBytes =
        maps:get(max_segment_size_bytes, Config, ?DEFAULT_MAX_SEGMENT_SIZE_B),
    MaxSizeChunks = application:get_env(osiris, max_segment_size_chunks,
                                        ?DEFAULT_MAX_SEGMENT_SIZE_C),
    Retention = maps:get(retention, Config, []),
    ?INFO("Will use ~s for osiris log data directory", [Dir]),
    ?DEBUG("osiris_log:init/1 max_segment_size_bytes: ~b,
           max_segment_size_chunks ~b, retention ~w",
          [MaxSizeBytes, MaxSizeChunks, Retention]),
    ok = filelib:ensure_dir(Dir),
    case file:make_dir(Dir) of
        ok ->
            ok;
        {error, eexist} ->
            ok;
        Err ->
            throw(Err)
    end,

    Cnt = make_counter(Config),
    %% initialise offset counter to -1 as 0 is the first offset in the log and
    %% it hasn't necessarily been written yet, for an empty log the first offset
    %% is initialised to 0 however and will be updated after each retention run.
    counters:put(Cnt, ?C_OFFSET, -1),
    counters:put(Cnt, ?C_SEGMENTS, 0),
    FirstOffsetFun = maps:get(first_offset_fun, Config, fun (_) -> ok end),
    Cfg = #cfg{directory = Dir,
               name = Name,
               max_segment_size_bytes = MaxSizeBytes,
               max_segment_size_chunks = MaxSizeChunks,
               tracking_config = maps:get(tracking_config, Config, #{}),
               retention = Retention,
               counter = Cnt,
               counter_id = counter_id(Config),
               first_offset_fun = FirstOffsetFun},
    ok = maybe_fix_corrupted_files(Config),
    case first_and_last_seginfos(Config) of
        none ->
            NextOffset = case Config of
                             #{initial_offset := IO}
                               when WriterType == acceptor ->
                                 IO;
                             _ ->
                                 0
                         end,
            open_new_segment(#?MODULE{cfg = Cfg,
                                      mode =
                                          #write{type = WriterType,
                                                 tail_info = {NextOffset, empty},
                                                 current_epoch = Epoch}});
        {NumSegments,
         #seg_info{first = #chunk_info{id = FstChId,
                                       timestamp = FstTs}},
         #seg_info{file = Filename,
                   index = IdxFilename,
                   size = Size,
                   last =
                   #chunk_info{epoch = LastEpoch,
                               timestamp = LastTs,
                               id = LastChId,
                               num = LastNum}}} ->
            %% assert epoch is same or larger
            %% than last known epoch
            case LastEpoch > Epoch of
                true ->
                    exit({invalid_epoch, LastEpoch, Epoch});
                _ ->
                    ok
            end,
            TailInfo = {LastChId + LastNum,
                        {LastEpoch, LastChId, LastTs}},

            counters:put(Cnt, ?C_FIRST_OFFSET, FstChId),
            counters:put(Cnt, ?C_FIRST_TIMESTAMP, FstTs),
            counters:put(Cnt, ?C_OFFSET, LastChId + LastNum - 1),
            counters:put(Cnt, ?C_SEGMENTS, NumSegments),
            ?DEBUG("~s:~s/~b: next offset ~b first offset ~b",
                   [?MODULE,
                    ?FUNCTION_NAME,
                    ?FUNCTION_ARITY,
                    element(1, TailInfo),
                    FstChId]),
            {ok, SegFd} = open(Filename, ?FILE_OPTS_WRITE),
            {ok, Size} = file:position(SegFd, Size),
            %% maybe_fix_corrupted_files has truncated the index to the last record poiting
            %% at a valid chunk we can now truncate the segment to size in case there is trailing data
            ok = file:truncate(SegFd),
            {ok, IdxFd} = open(IdxFilename, ?FILE_OPTS_WRITE),
            {ok, _} = file:position(IdxFd, eof),
            maybe_close_current_segment(#?MODULE{cfg = Cfg,
                     mode =
                         #write{type = WriterType,
                                tail_info = TailInfo,
                                current_epoch = Epoch},
                     fd = SegFd,
                     index_fd = IdxFd});
        {1, #seg_info{file = Filename,
                      index = IdxFilename,
                      last = undefined}, _} ->
            %% the empty log case
            {ok, SegFd} = open(Filename, ?FILE_OPTS_WRITE),
            {ok, IdxFd} = open(IdxFilename, ?FILE_OPTS_WRITE),
            %% TODO: do we potentially need to truncate the segment
            %% here too?
            {ok, _} = file:position(SegFd, eof),
            {ok, _} = file:position(IdxFd, eof),
            #?MODULE{cfg = Cfg,
                     mode =
                         #write{type = WriterType,
                                tail_info = {0, empty},
                                current_epoch = Epoch},
                     fd = SegFd,
                     index_fd = IdxFd}
    end.

maybe_fix_corrupted_files([]) ->
    ok;
maybe_fix_corrupted_files(#{dir := Dir}) ->
    ok = maybe_fix_corrupted_files(sorted_index_files(Dir));
maybe_fix_corrupted_files(IdxFiles) ->
    LastIdxFile = lists:last(IdxFiles),
    LastSegFile = segment_from_index_file(LastIdxFile),
    case filelib:file_size(LastSegFile) of
        N when N =< ?HEADER_SIZE_B ->
            % if the segment doesn't contain any chunks, just delete it
            ?WARNING("deleting an empty segment file: ~p", [LastSegFile]),
            ok = file:delete(LastIdxFile, [raw]),
            ok = file:delete(LastSegFile, [raw]),
            maybe_fix_corrupted_files(IdxFiles -- [LastIdxFile]);
        LastSegFileSize ->
            ok = truncate_invalid_idx_records(LastIdxFile, LastSegFileSize)
    end.
 
non_empty_index_files([]) ->
    [];
non_empty_index_files(#{dir := Dir}) ->
    ok = non_empty_index_files(sorted_index_files(Dir));
non_empty_index_files(IdxFiles) ->
    LastIdxFile = lists:last(IdxFiles),
    case filelib:file_size(LastIdxFile) of
        N when N =< ?IDX_HEADER_SIZE ->
            non_empty_index_files(IdxFiles -- [LastIdxFile]);
        _ ->
            IdxFiles
    end.

truncate_invalid_idx_records(IdxFile, SegSize) ->
    SegFile = segment_from_index_file(IdxFile),
    {ok, IdxFd} = open(IdxFile, [raw, binary, write, read]),
    {ok, Pos} = position_at_idx_record_boundary(IdxFd, eof),
    ok = skip_invalid_idx_records(IdxFd, SegFile, SegSize, Pos),
    ok = file:truncate(IdxFd),
    file:close(IdxFd).

skip_invalid_idx_records(IdxFd, SegFile, SegSize, Pos) ->
    case Pos >= ?IDX_HEADER_SIZE + ?INDEX_RECORD_SIZE_B of
        true ->
            {ok, _} = file:position(IdxFd, Pos - ?INDEX_RECORD_SIZE_B),
            case file:read(IdxFd, ?INDEX_RECORD_SIZE_B) of
                {ok, <<0:(?INDEX_RECORD_SIZE_B*8)>>} ->
                    % trailing zeros found
                    skip_invalid_idx_records(IdxFd, SegFile, SegSize, Pos - ?INDEX_RECORD_SIZE_B);
                {ok, <<_ChunkId:64/unsigned,
                       _Timestamp:64/signed,
                       _Epoch:64/unsigned,
                       ChunkPos:32/unsigned,
                       _ChType:8/unsigned>>} ->
                    % a non-zero index record
                    case ChunkPos < SegSize andalso is_valid_chunk_on_disk(SegFile, ChunkPos) of
                        true ->
                            ok;
                        false ->
                            % this chunk doesn't exist in the segment or is invalid
                            skip_invalid_idx_records(IdxFd, SegFile, SegSize, Pos - ?INDEX_RECORD_SIZE_B)
                    end;
                Err ->
                    Err
            end;
        false ->
            %% TODO should we validate the correctness of index/segment headers?
            file:position(IdxFd, ?IDX_HEADER_SIZE),
            ok
    end.

-spec write([osiris:data()], state()) -> state().
write(Entries, State) when is_list(Entries) ->
    Timestamp = erlang:system_time(millisecond),
    write(Entries, ?CHNK_USER, Timestamp, <<>>, State).

-spec write([osiris:data()], integer(), state()) -> state().
write(Entries, Now, #?MODULE{mode = #write{}} = State)
    when is_integer(Now) ->
    write(Entries, ?CHNK_USER, Now, <<>>, State).

-spec write([osiris:data()],
            chunk_type(),
            osiris:timestamp(),
            iodata(),
            state()) ->
               state().
write([_ | _] = Entries,
      ChType,
      Now,
      Trailer,
      #?MODULE{cfg = #cfg{},
               fd = undefined,
               mode = #write{}} =
          State0) ->
    %% we need to open a new segment here to ensure tracking chunk
    %% is made before the one that triggers the new segment to be created
    trigger_retention_eval(
      write(Entries, ChType, Now, Trailer, open_new_segment(State0)));
write([_ | _] = Entries,
      ChType,
      Now,
      Trailer,
      #?MODULE{cfg = #cfg{},
               mode =
                   #write{current_epoch = Epoch, tail_info = {Next, _}} =
                       _Write0} =
          State0)
    when is_integer(Now)
         andalso is_integer(ChType) ->
    %% The osiris writer always pass Entries in the reversed order
    %% in order to avoid unnecessary lists rev|trav|ersals
    {ChunkData, NumRecords} =
        make_chunk(Entries, Trailer, ChType, Now, Epoch, Next),
    write_chunk(ChunkData, ChType, Now, Epoch, NumRecords, State0);
write([], _ChType, _Now, _Writers, State) ->
    State.

-spec accept_chunk(iodata(), state()) -> state().
accept_chunk([<<?MAGIC:4/unsigned,
                ?VERSION:4/unsigned,
                ChType:8/unsigned,
                _NumEntries:16/unsigned,
                NumRecords:32/unsigned,
                Timestamp:64/signed,
                Epoch:64/unsigned,
                Next:64/unsigned,
                Crc:32/integer,
                DataSize:32/unsigned,
                _TrailerSize:32/unsigned,
                _Reserved:32,
                Data/binary>>
              | DataParts] =
                 Chunk,
             #?MODULE{cfg = #cfg{}, mode = #write{tail_info = {Next, _}}} =
                 State0) ->
    DataAndTrailer = [Data | DataParts],
    validate_crc(Next, Crc, part(DataSize, DataAndTrailer)),
    %% assertion
    % true = iolist_size(DataAndTrailer) == (DataSize + TrailerSize),
    %% acceptors do no need to maintain writer state in memory so we pass
    %% the empty map here instead of parsing the trailer
    case write_chunk(Chunk, ChType, Timestamp, Epoch, NumRecords, State0) of
        full ->
            trigger_retention_eval(
              accept_chunk(Chunk, open_new_segment(State0)));
        State ->
            State
    end;
accept_chunk(Binary, State) when is_binary(Binary) ->
    accept_chunk([Binary], State);
accept_chunk([<<?MAGIC:4/unsigned,
                ?VERSION:4/unsigned,
                _ChType:8/unsigned,
                _NumEntries:16/unsigned,
                _NumRecords:32/unsigned,
                _Timestamp:64/signed,
                _Epoch:64/unsigned,
                Next:64/unsigned,
                _Crc:32/integer,
                _/binary>>
              | _] =
                 _Chunk,
             #?MODULE{cfg = #cfg{},
                      mode = #write{tail_info = {ExpectedNext, _}}}) ->
    exit({accept_chunk_out_of_order, Next, ExpectedNext}).

-spec next_offset(state()) -> offset().
next_offset(#?MODULE{mode = #write{tail_info = {Next, _}}}) ->
    Next;
next_offset(#?MODULE{mode = #read{next_offset = Next}}) ->
    Next.

-spec first_offset(state()) -> offset().
first_offset(#?MODULE{cfg = #cfg{counter = Cnt}}) ->
    counters:get(Cnt, ?C_FIRST_OFFSET).

-spec first_timestamp(state()) -> osiris:timestamp().
first_timestamp(#?MODULE{cfg = #cfg{counter = Cnt}}) ->
    counters:get(Cnt, ?C_FIRST_TIMESTAMP).

-spec tail_info(state()) -> osiris:tail_info().
tail_info(#?MODULE{mode = #write{tail_info = TailInfo}}) ->
    TailInfo.

-spec is_open(state()) -> boolean().
is_open(#?MODULE{mode = #write{}, fd = Fd}) ->
    Fd =/= undefined.

% -spec
-spec init_acceptor(range(), list(), config()) ->
    state().
init_acceptor(Range, EpochOffsets0,
              #{name := Name, dir := Dir} = Conf) ->
    %% truncate to first common last epoch offset
    %% * if the last local chunk offset has the same epoch but is lower
    %% than the last chunk offset then just attach at next offset.
    %% * if it is higher - truncate to last epoch offset
    %% * if it has a higher epoch than last provided - truncate to last offset
    %% of previous
    %% sort them so that the highest epochs go first
    EpochOffsets =
        lists:reverse(
            lists:sort(EpochOffsets0)),

    %% then truncate to
    IdxFiles = sorted_index_files(Dir),
    ?DEBUG("~s: ~s from epoch offsets: ~w range ~w",
           [?MODULE, ?FUNCTION_NAME, EpochOffsets, Range]),
    RemIdxFiles = truncate_to(Name, Range, EpochOffsets, IdxFiles),
    %% after truncation we can do normal init
    InitOffset = case Range  of
                     empty -> 0;
                     {O, _} -> O
                 end,
    init(Conf#{initial_offset => InitOffset,
               index_files => RemIdxFiles}, acceptor).

chunk_id_index_scan(IdxFile, ChunkId) when is_list(IdxFile) ->
    Fd = open_index_read(IdxFile),
    chunk_id_index_scan0(Fd, ChunkId).

chunk_id_index_scan0(Fd, ChunkId) ->
    case file:read(Fd, ?INDEX_RECORD_SIZE_B) of
        {ok,
         <<ChunkId:64/unsigned,
           _Timestamp:64/signed,
           Epoch:64/unsigned,
           FilePos:32/unsigned,
           _ChType:8/unsigned>>} ->
	    {ok, IdxPos} = file:position(Fd, cur),
            ok = file:close(Fd),
            {ChunkId, Epoch, FilePos, IdxPos - ?INDEX_RECORD_SIZE_B};
        {ok, _} ->
            chunk_id_index_scan0(Fd, ChunkId);
        eof ->
            ok = file:close(Fd),
            eof
    end.

delete_segment_from_index(Index) ->
    File = segment_from_index_file(Index),
    ?DEBUG("osiris_log: deleting segment ~s", [File]),
    ok = file:delete(File),
    ok = file:delete(Index),
    ok.

truncate_to(_Name, _Range, _EpochOffsets, []) ->
    %% the target log is empty
    [];
truncate_to(_Name, _Range, [], IdxFiles) ->
    %% ?????  this means the entire log is out
    [begin ok = delete_segment_from_index(I) end || I <- IdxFiles],
    [];
truncate_to(Name, RemoteRange, [{E, ChId} | NextEOs], IdxFiles) ->
    case find_segment_for_offset(ChId, IdxFiles) of
        not_found ->
            case build_seg_info(lists:last(IdxFiles)) of
                {ok, #seg_info{last = #chunk_info{epoch = E,
                                                  id = LastChId,
                                                  num = Num}}}
                when ChId > LastChId + Num ->
                    %% the last available local chunk id is smaller than the
                    %% sources last chunk id but is in the same epoch
                    %% check if there is any overlap
                    LastOffsLocal = LastChId + Num,
                    FstOffsetRemote = case RemoteRange of
                                          empty -> 0;
                                          {F, _} -> F
                                      end,
                    case LastOffsLocal < FstOffsetRemote of
                        true ->
                            %% there is no overlap, need to delete all
                            %% local segments
                            [begin ok = delete_segment_from_index(I) end
                             || I <- IdxFiles],
                            [];
                        false ->
                            %% there is overlap
                            %% no truncation needed
                            IdxFiles
                    end;
                {ok, _} ->
                    truncate_to(Name, RemoteRange, NextEOs, IdxFiles)
                    %% TODO: what to do if error is returned from
                    %% build_seg_info/1?
            end;
        {end_of_log, _Info} ->
            IdxFiles;
        {found, #seg_info{file = File, index = IdxFile}} ->
            ?DEBUG("osiris_log: ~s on node ~s truncating to chunk "
                   "id ~b in epoch ~b",
                   [Name, node(), ChId, E]),
            %% this is the inclusive case
            %% next offset needs to be a chunk offset
            %% if it is not found we know the offset requested isn't a chunk
            %% id and thus isn't valid
            case chunk_id_index_scan(IdxFile, ChId) of
                {ChId, E, Pos, IdxPos} when is_integer(Pos) ->
                    %% the  Chunk id was found and has the right epoch
                    %% lets truncate to this point
                    %% FilePos could be eof here which means the next offset
                    {ok, Fd} = file:open(File, [read, write, binary, raw]),
                    _ = file:advise(Fd, 0, 0, random),
                    {ok, IdxFd} = file:open(IdxFile, [read, write, binary, raw]),

                    {_ChType, ChId, E, _Num, Size, TSize} = header_info(Fd, Pos),
                    %% position at end of chunk
                    {ok, _Pos} = file:position(Fd, {cur, Size + TSize}),
                    ok = file:truncate(Fd),

                    {ok, _} = file:position(IdxFd, IdxPos + ?INDEX_RECORD_SIZE_B),
                    ok = file:truncate(IdxFd),
                    ok = file:close(Fd),
                    ok = file:close(IdxFd),
                    %% delete all segments with a first offset larger then ChId
                    %% and return the remainder
                    lists:filter(
                      fun (I) ->
                              case index_file_first_offset(I) > ChId of
                                  true ->
                                      ok = delete_segment_from_index(I),
                                      false;
                                  false ->
                                      true
                              end
                      end, IdxFiles);
                _ ->
                    truncate_to(Name, RemoteRange, NextEOs, IdxFiles)
            end
    end.

-spec init_data_reader(osiris:tail_info(), config()) ->
                          {ok, state()} |
                          {error,
                           {offset_out_of_range,
                            empty | {offset(), offset()}}} |
                          {error,
                           {invalid_last_offset_epoch, epoch(), offset()}}.
init_data_reader({StartChunkId, PrevEOT}, #{dir := Dir} = Config) ->
    IdxFiles = sorted_index_files(Dir),
    Range = offset_range_from_idx_files(IdxFiles),
    ?DEBUG("osiris_segment:init_data_reader/2 at ~b prev "
           "~w local range: ~w",
           [StartChunkId, PrevEOT, Range]),
    %% Invariant:  there is always at least one segment left on disk
    case Range of
        {FstOffs, LastOffs}
          when StartChunkId < FstOffs
               orelse StartChunkId > LastOffs + 1 ->
            {error, {offset_out_of_range, Range}};
        empty when StartChunkId > 0 ->
            {error, {offset_out_of_range, Range}};
        _ when PrevEOT == empty ->
            %% this assumes the offset is in range
            %% first we need to validate PrevEO
            {ok, init_data_reader_from(
                   StartChunkId,
                   find_segment_for_offset(StartChunkId, IdxFiles),
                   Config)};
        _ ->
            {PrevEpoch, PrevChunkId, _PrevTs} = PrevEOT,
            case check_chunk_has_expected_epoch(PrevChunkId, PrevEpoch, IdxFiles) of
                ok ->
                    {ok, init_data_reader_from(
                           StartChunkId,
                           find_segment_for_offset(StartChunkId, IdxFiles),
                           Config)};
                {error, _} = Err ->
                    Err
            end
    end.

check_chunk_has_expected_epoch(ChunkId, Epoch, IdxFiles) ->
    case find_segment_for_offset(ChunkId, IdxFiles) of
        not_found ->
            %% this is unexpected and thus an error
            {error,
             {invalid_last_offset_epoch, Epoch, unknown}};
        {found, #seg_info{} = SegmentInfo} ->
            %% prev segment exists, does it have the correct
            %% epoch?
            case offset_idx_scan(ChunkId, SegmentInfo) of
                {ChunkId, Epoch, _PrevPos} ->
                    ok;
                {ChunkId, OtherEpoch, _} ->
                    {error,
                     {invalid_last_offset_epoch, Epoch, OtherEpoch}}
            end
    end.

init_data_reader_at(ChunkId, FilePos, File,
                    #{dir := Dir, name := Name,
                      readers_counter_fun := CountersFun} = Config) ->
    {ok, Fd} = file:open(File, [raw, binary, read]),
    {ok, FilePos} = file:position(Fd, FilePos),
    Cnt = make_counter(Config),
    counters:put(Cnt, ?C_OFFSET, ChunkId - 1),
    CountersFun(1),
    #?MODULE{cfg =
                 #cfg{directory = Dir,
                      counter = Cnt,
                      name = Name,
                      readers_counter_fun = CountersFun,
                      first_offset_fun = fun (_) -> ok end},
             mode =
                 #read{type = data,
                       offset_ref = maps:get(offset_ref, Config, undefined),
                       next_offset = ChunkId,
                       chunk_selector = all,
                       transport = maps:get(transport, Config, tcp)},
             fd = Fd}.

init_data_reader_from(ChunkId,
                      {end_of_log, #seg_info{file = File,
                                             last = LastChunk}},
                      Config) ->
    {ChunkId, AttachPos} = next_location(LastChunk),
    init_data_reader_at(ChunkId, AttachPos, File, Config);
init_data_reader_from(ChunkId,
                      {found, #seg_info{file = File} = SegInfo},
                      Config) ->
    {ChunkId, _Epoch, FilePos} = offset_idx_scan(ChunkId, SegInfo),
    init_data_reader_at(ChunkId, FilePos, File, Config).

%% @doc Initialise a new offset reader
%% @param OffsetSpec specifies where in the log to attach the reader
%% `first': Attach at first available offset.
%% `last': Attach at the last available chunk offset or the next available offset
%% if the log is empty.
%% `next': Attach to the next chunk offset to be written.
%% `{abs, offset()}': Attach at the provided offset. If this offset does not exist
%% in the log it will error with `{error, {offset_out_of_range, Range}}'
%% `offset()': Like `{abs, offset()}' but instead of erroring it will fall back
%% to `first' (if lower than first offset in log) or `nextl if higher than
%% last offset in log.
%% @param Config The configuration. Requires the `dir' key.
%% @returns `{ok, state()} | {error, Error}' when error can be
%% `{offset_out_of_range, empty | {From :: offset(), To :: offset()}}'
%% @end
-spec init_offset_reader(OffsetSpec :: offset_spec(),
                         Config :: config()) ->
                            {ok, state()} |
                            {error,
                             {offset_out_of_range,
                              empty | {From :: offset(), To :: offset()}}} |
                            {error, {invalid_chunk_header, term()}} |
                            {error, no_index_file}.
init_offset_reader(OffsetSpec, Conf) ->
    try
        init_offset_reader0(OffsetSpec, Conf)
    catch
        missing_file ->
            init_offset_reader0(OffsetSpec, Conf)
    end.

init_offset_reader0({abs, Offs}, #{dir := Dir} = Conf) ->
    case sorted_index_files(Dir) of
        [] ->
            {error, no_index_file};
        IdxFiles ->
            Range = offset_range_from_idx_files(IdxFiles),
            case Range of
                empty ->
                    {error, {offset_out_of_range, Range}};
                {S, E} when Offs < S orelse Offs > E ->
                    {error, {offset_out_of_range, Range}};
                _ ->
                    %% it is in range, convert to standard offset
                    init_offset_reader0(Offs, Conf)
            end
    end;
init_offset_reader0({timestamp, Ts}, #{} = Conf) ->
    case sorted_index_files_rev(Conf) of
        [] ->
            init_offset_reader0(next, Conf);
        IdxFilesRev ->
            case timestamp_idx_file_search(Ts, IdxFilesRev) of
                {scan, IdxFile} ->
                    %% segment was found, now we need to scan index to
                    %% find nearest offset
                    {ChunkId, FilePos} = chunk_location_for_timestamp(IdxFile, Ts),
                    SegmentFile = segment_from_index_file(IdxFile),
                    open_offset_reader_at(SegmentFile, ChunkId, FilePos, Conf);
                {first_in, IdxFile} ->
                    {ok, Fd} = file:open(IdxFile, [raw, binary, read]),
                    {ok, <<ChunkId:64/unsigned,
                           _Ts:64/signed,
                           _:64/unsigned,
                           FilePos:32/unsigned,
                           _:8/unsigned>>} = first_idx_record(Fd),
                    SegmentFile = segment_from_index_file(IdxFile),
                    open_offset_reader_at(SegmentFile, ChunkId, FilePos, Conf);
                next ->
                    %% segment was not found, attach next
                    %% this should be rare so no need to call the more optimal
                    %% open_offset_reader_at/4 function
                    init_offset_reader0(next, Conf)
            end
    end;
init_offset_reader0(first, #{} = Conf) ->
    case sorted_index_files(Conf) of
        [] ->
            {error, no_index_file};
        [FstIdxFile | _ ] ->
            case build_seg_info(FstIdxFile) of
                {ok, #seg_info{file = File,
                               first = undefined}} ->
                    %% empty log, attach at 0
                    open_offset_reader_at(File, 0, ?LOG_HEADER_SIZE, Conf);
                {ok, #seg_info{file = File,
                               first = #chunk_info{id = FirstChunkId,
                                                   pos = FilePos}}} ->
                    open_offset_reader_at(File, FirstChunkId, FilePos, Conf);
                {error, _} = Err ->
                    exit(Err)
            end
    end;
init_offset_reader0(next, #{} = Conf) ->
    case sorted_index_files_rev(Conf) of
        [] ->
            {error, no_index_file};
        [LastIdxFile | _ ] ->
            case build_seg_info(LastIdxFile) of
                {ok, #seg_info{file = File,
                               last = LastChunk}} ->
                    {NextChunkId, FilePos} = next_location(LastChunk),
                    open_offset_reader_at(File, NextChunkId, FilePos, Conf);
                Err ->
                    exit(Err)
            end
    end;
init_offset_reader0(last, #{} = Conf) ->
<<<<<<< HEAD
    IdxFiles = sorted_index_files_rev(Conf),
    case last_user_chunk_location(IdxFiles) of
        not_found ->
            ?DEBUG("~s:~s user chunk not found, fall back to next",
                   [?MODULE, ?FUNCTION_NAME]),
            %% no user chunks in stream, this is awkward, fall back to next
            init_offset_reader0(next, Conf);
        {ChunkId, FilePos, IdxFile} ->
            File = segment_from_index_file(IdxFile),
            open_offset_reader_at(File, ChunkId, FilePos, Conf)
=======
    case sorted_index_files_rev(Conf) of
        [] ->
            {error, no_index_file};
        IdxFiles ->
            case last_user_chunk_location(IdxFiles) of
                not_found ->
                    ?DEBUG("~s:~s use chunk not found, fall back to next",
                           [?MODULE, ?FUNCTION_NAME]),
                    %% no user chunks in stream, this is awkward, fall back to next
                    init_offset_reader0(next, Conf);
                {ChunkId, FilePos, IdxFile} ->
                    File = segment_from_index_file(IdxFile),
                    open_offset_reader_at(File, ChunkId, FilePos, Conf)
            end
>>>>>>> d03c3816
    end;
init_offset_reader0(OffsetSpec, #{} = Conf)
  when is_integer(OffsetSpec) ->
    case sorted_index_files(Conf) of
        [] ->
            {error, no_index_file};
        IdxFiles ->
            Range = offset_range_from_idx_files(IdxFiles),
            ?DEBUG("osiris_log:init_offset_reader0/2 spec ~w range ~w ",
                   [OffsetSpec, Range]),
            try
                %% clamp start offset
                StartOffset = case {OffsetSpec, Range} of
                                  {_, empty} ->
                                      0;
                                  {Offset, {_, LastOffs}}
                                    when Offset == LastOffs + 1 ->
                                      %% next but we can't use `next`
                                      %% due to race conditions
                                      Offset;
                                  {Offset, {_, LastOffs}}
                                    when Offset > LastOffs + 1 ->
                                      %% out of range, clamp as `next`
                                      throw({retry_with, next, Conf});
                                  {Offset, {FirstOffs, _LastOffs}} ->
                                      max(FirstOffs, Offset)
                              end,

                case find_segment_for_offset(StartOffset, IdxFiles) of
                    not_found ->
                        {error, {offset_out_of_range, Range}};
                    {end_of_log, #seg_info{file = SegmentFile,
                                           last = LastChunk}} ->
                        {ChunkId, FilePos} = next_location(LastChunk),
                        open_offset_reader_at(SegmentFile, ChunkId, FilePos, Conf);
                    {found, #seg_info{file = SegmentFile} = SegmentInfo} ->
                        {ChunkId, _Epoch, FilePos} =
                        case offset_idx_scan(StartOffset, SegmentInfo) of
                            eof ->
                                exit(offset_out_of_range);
                            enoent ->
                                %% index file was not found
                                %% throw should be caught and trigger a retry
                                throw(missing_file);
                            offset_out_of_range ->
                                exit(offset_out_of_range);
                            IdxResult when is_tuple(IdxResult) ->
                                IdxResult
                        end,
                        ?DEBUG("osiris_log:init_offset_reader0/2 resolved chunk_id ~b"
                               " at file pos: ~w ", [ChunkId, FilePos]),
                        open_offset_reader_at(SegmentFile, ChunkId, FilePos, Conf)
                end
            catch
                missing_file ->
                    %% Retention policies are likely being applied, let's try again
                    %% TODO: should we limit the number of retries?
                    %% Remove cached index_files from config
                    init_offset_reader0(OffsetSpec, maps:remove(index_files, Conf));
                {retry_with, NewOffsSpec, NewConf} ->
                    init_offset_reader0(NewOffsSpec, NewConf)
            end
    end.

open_offset_reader_at(SegmentFile, NextChunkId, FilePos,
                      #{dir := Dir,
                        name := Name,
                        offset_ref := OffsetRef,
                        readers_counter_fun := ReaderCounterFun,
                        options := Options} =
                      Conf) ->
    {ok, Fd} = open(SegmentFile, [raw, binary, read]),
    {ok, FilePos} = file:position(Fd, FilePos),
    Cnt = make_counter(Conf),
    ReaderCounterFun(1),
    {ok, #?MODULE{cfg = #cfg{directory = Dir,
                             counter = Cnt,
                             name = Name,
                             readers_counter_fun = ReaderCounterFun,
                             first_offset_fun = fun (_) -> ok end
                            },
                  mode = #read{type = offset,
                               chunk_selector = maps:get(chunk_selector, Options,
                                                         user_data),
                               offset_ref = OffsetRef,
                               next_offset = NextChunkId,
                               transport = maps:get(transport, Options, tcp)},
                  fd = Fd}}.

%% Searches the index files backwards for the ID of the last user chunk.
last_user_chunk_location(RevdIdxFiles) when is_list(RevdIdxFiles) ->
    {Time, Result} = timer:tc(
                       fun() ->
                               last_user_chunk_id0(RevdIdxFiles)
                       end),
    ?DEBUG("~s:~s/~b completed in ~fs", [?MODULE, ?FUNCTION_NAME, ?FUNCTION_ARITY, Time/1_000_000]),
    Result.

last_user_chunk_id0([]) ->
    %% There are no user chunks in any index files.
    not_found;
last_user_chunk_id0([IdxFile | Rest]) ->
    try
        %% Do not read-ahead since we read the index file backwards chunk by chunk.
        {ok, IdxFd} = open(IdxFile, [read, raw, binary]),
        {ok, EofPos} = position_at_idx_record_boundary(IdxFd, eof),
        Last = last_user_chunk_id_in_index(EofPos - ?INDEX_RECORD_SIZE_B, IdxFd),
        _ = file:close(IdxFd),
        case Last of
            {ok, Id, Pos} ->
                {Id, Pos, IdxFile};
            {error, Reason} ->
                ?DEBUG("Could not find user chunk in index file ~s (~p)", [IdxFile, Reason]),
                last_user_chunk_id0(Rest)
        end
    catch
        missing_file ->
            ?DEBUG("Index file does not exist: ~s", [IdxFile]),
            last_user_chunk_id0(Rest)
    end.

%% Searches the index file backwards for the ID of the last user chunk.
last_user_chunk_id_in_index(NextPos, IdxFd) ->
    case file:pread(IdxFd, NextPos, ?INDEX_RECORD_SIZE_B) of
        {ok, <<Offset:64/unsigned,
               _Timestamp:64/signed,
               _Epoch:64/unsigned,
               FilePos:32/unsigned,
               ?CHNK_USER:8/unsigned>>} ->
            {ok, Offset, FilePos};
        {ok, <<_Offset:64/unsigned,
               _Timestamp:64/signed,
               _Epoch:64/unsigned,
               _FilePos:32/unsigned,
               _ChType:8/unsigned>>} ->
            last_user_chunk_id_in_index(NextPos - ?INDEX_RECORD_SIZE_B, IdxFd);
        {error, _} = Error ->
            Error
    end.

-spec committed_offset(state()) -> undefined | offset().
committed_offset(#?MODULE{mode = #read{offset_ref = undefined}}) ->
    undefined;
committed_offset(#?MODULE{mode = #read{offset_ref = Ref}}) ->
    atomics:get(Ref, 1).

-spec get_current_epoch(state()) -> non_neg_integer().
get_current_epoch(#?MODULE{mode = #write{current_epoch = Epoch}}) ->
    Epoch.

-spec get_directory(state()) -> file:filename().
get_directory(#?MODULE{cfg = #cfg{directory = Dir}}) ->
    Dir.

-spec get_name(state()) -> string().
get_name(#?MODULE{cfg = #cfg{name = Name}}) ->
    Name.

-spec get_default_max_segment_size_bytes() -> non_neg_integer().
get_default_max_segment_size_bytes() ->
    ?DEFAULT_MAX_SEGMENT_SIZE_B.

-spec counters_ref(state()) -> counters:counters_ref().
counters_ref(#?MODULE{cfg = #cfg{counter = C}}) ->
    C.

-spec read_header(state()) ->
                     {ok, header_map(), state()} | {end_of_stream, state()} |
                     {error, {invalid_chunk_header, term()}}.
read_header(#?MODULE{cfg = #cfg{}} = State0) ->
    %% reads the next chunk of entries, parsed
    %% NB: this may return records before the requested index,
    %% that is fine - the reading process can do the appropriate filtering
    %% TODO: skip non user chunks for offset readers
    case read_header0(State0) of
        {ok,
         #{num_records := NumRecords,
           data_size := DataSize,
           trailer_size := TrailerSize} =
             Header,
         #?MODULE{mode = #read{} = Read, fd = Fd} = State} ->
            %% skip data portion
            {ok, _} = file:position(Fd, {cur, DataSize + TrailerSize}),
            {ok, Header,
             State#?MODULE{mode = incr_next_offset(NumRecords, Read)}};
        {end_of_stream, _} = EOF ->
            EOF;
        {error, _} = Err ->
            Err
    end.

-spec read_chunk(state()) ->
                    {ok,
                     {chunk_type(),
                      offset(),
                      epoch(),
                      HeaderData :: iodata(),
                      RecordData :: iodata(),
                      TrailerData :: iodata()},
                     state()} |
                    {end_of_stream, state()} |
                    {error, {invalid_chunk_header, term()}}.
read_chunk(#?MODULE{cfg = #cfg{}} = State0) ->
    %% reads the next chunk of entries, parsed
    %% NB: this may return records before the requested index,
    %% that is fine - the reading process can do the appropriate filtering
    case read_header0(State0) of
        {ok,
         #{type := ChType,
           chunk_id := ChId,
           epoch := Epoch,
           crc := Crc,
           num_records := NumRecords,
           header_data := HeaderData,
           data_size := DataSize,
           trailer_size := TrailerSize},
         #?MODULE{fd = Fd, mode = #read{next_offset = ChId} = Read} = State} ->
            {ok, BlobData} = file:read(Fd, DataSize),
            {ok, TrailerData} = file:read(Fd, TrailerSize),
            validate_crc(ChId, Crc, BlobData),
            {ok, {ChType, ChId, Epoch, HeaderData, BlobData, TrailerData},
             State#?MODULE{mode = incr_next_offset(NumRecords, Read)}};
        Other ->
            Other
    end.

-spec read_chunk_parsed(state()) ->
                           {[record()], state()} |
                           {end_of_stream, state()} |
                           {error, {invalid_chunk_header, term()}}.
read_chunk_parsed(State) ->
    read_chunk_parsed(State, no_header).

-spec read_chunk_parsed(state(), no_header | with_header) ->
    {[record()], state()} |
    {ok, header_map(), [record()], state()} |
    {end_of_stream, state()} |
    {error, {invalid_chunk_header, term()}}.
read_chunk_parsed(#?MODULE{mode = #read{type = RType,
                                        chunk_selector = Selector}} = State0,
                 HeaderOrNot) ->
    %% reads the next chunk of entries, parsed
    %% NB: this may return records before the requested index,
    %% that is fine - the reading process can do the appropriate filtering
    case read_header0(State0) of
        {ok,
         #{type := ChType,
           chunk_id := ChId,
           crc := Crc,
           num_records := NumRecords,
           data_size := DataSize,
           trailer_size := TrailerSize} = Header,
         #?MODULE{fd = Fd, mode = #read{next_offset = _ChId} = Read} = State1} ->
            {ok, Data} = file:read(Fd, DataSize),
            {ok, _TrailerData} = file:read(Fd, TrailerSize),
            validate_crc(ChId, Crc, Data),
            State = State1#?MODULE{mode = incr_next_offset(NumRecords, Read)},
            case needs_handling(RType, Selector, ChType) of
                true when HeaderOrNot == no_header ->
                    %% parse data into records
                    {parse_records(ChId, Data, []), State};
                true ->
                    {ok, Header, parse_records(ChId, Data, []), State};
                false ->
                    %% skip
                    read_chunk_parsed(State, HeaderOrNot)
            end;
        Ret ->
            Ret
    end.

is_valid_chunk_on_disk(SegFile, Pos) ->
    %% read a chunk from a specified location in the segment
    %% then checks the CRC
    {ok, SegFd} = file:open(SegFile, [read, raw, binary]),
    {ok, Pos} = file:position(SegFd, Pos),
    IsValid = case file:read(SegFd, ?HEADER_SIZE_B) of
        {ok,
         <<?MAGIC:4/unsigned,
           ?VERSION:4/unsigned,
           _ChType:8/unsigned,
           _NumEntries:16/unsigned,
           _NumRecords:32/unsigned,
           _Timestamp:64/signed,
           _Epoch:64/unsigned,
           _NextChId0:64/unsigned,
           Crc:32/integer,
           DataSize:32/unsigned,
           _TrailerSize:32/unsigned,
           _Reserved:32>>} ->
            {ok, Data} = file:read(SegFd, DataSize),
            case erlang:crc32(Data) of
                Crc ->
                    true;
                _ ->
                    false
            end;
        _ ->
            false
    end,
    file:close(SegFd),
    IsValid.

-spec send_file(gen_tcp:socket(), state()) ->
                   {ok, state()} |
                   {error, term()} |
                   {end_of_stream, state()}.
send_file(Sock, State) ->
    send_file(Sock, State, fun(_, _) -> ok end).

-spec send_file(gen_tcp:socket(), state(),
                fun((header_map(), non_neg_integer()) -> term())) ->
                   {ok, state()} |
                   {error, term()} |
                   {end_of_stream, state()}.
send_file(Sock,
          #?MODULE{cfg = #cfg{}, mode = #read{type = RType,
                                              chunk_selector = Selector,
                                              transport = Transport}} = State0,
          Callback) ->
    case read_header0(State0) of
        {ok,
         #{type := ChType,
           chunk_id := ChId,
           num_records := NumRecords,
           data_size := DataSize,
           trailer_size := TrailerSize,
           position := Pos} = Header,
         #?MODULE{fd = Fd, mode = #read{next_offset = ChId} = Read} = State1} ->
            %% read header
            %% used to write frame headers to socket
            %% and return the number of bytes to sendfile
            %% this allow users of this api to send all the data
            %% or just header and entry data
            ToSend = case RType of
                         offset ->
                             select_chunk_to_send(Selector, ChType, DataSize, TrailerSize);
                         data ->
                             DataSize + TrailerSize + ?HEADER_SIZE_B
                     end,

            %% sendfile doesn't increment the file descriptor position
            %% so we have to do this manually
            NextFilePos = Pos + DataSize + TrailerSize + ?HEADER_SIZE_B,
            State = State1#?MODULE{mode = incr_next_offset(NumRecords, Read)},
            %% only sendfile if either the reader is a data reader
            %% or the chunk is a user type (for offset readers)
            case needs_handling(RType, Selector, ChType) of
                true ->
                    %% this avoids any data sent in the Callback to be dispatched
                    %% in it's own TCP frame
                    ok = setopts(Transport, Sock, [{nopush, true}]),
                    _ = Callback(Header, ToSend),
                    case sendfile(Transport, Fd, Sock, Pos, ToSend) of
                        ok ->
                            ok = setopts(Transport, Sock, [{nopush, false}]),
                            {ok, _} = file:position(Fd, NextFilePos),
                            {ok, State};
                        Err ->
                            %% reset the position to the start of the current
                            %% chunk so that subsequent reads won't error
                            {ok, _} = file:position(Fd, Pos),
                            Err
                    end;
                false ->
                    {ok, _} = file:position(Fd, NextFilePos),
                    %% skip chunk and recurse
                    send_file(Sock, State, Callback)
            end;
        Other ->
            Other
    end.

%% There could be many more selectors in the future
select_chunk_to_send(user_data, ?CHNK_USER, DataSize, _TrailerSize) ->
    DataSize + ?HEADER_SIZE_B;
select_chunk_to_send(_, _, DataSize, TrailerSize) ->
    DataSize + TrailerSize + ?HEADER_SIZE_B.

needs_handling(data, _, _) ->
    true;
needs_handling(offset, all, _ChType) ->
    true;
needs_handling(offset, user_data, ?CHNK_USER) ->
    true;
needs_handling(_, _, _) ->
    false.

-spec close(state()) -> ok.
close(#?MODULE{cfg = #cfg{counter_id = CntId,
                          readers_counter_fun = Fun},
               fd = SegFd,
               index_fd = IdxFd,
               mode = Mode}) ->
    case is_record(Mode, write) of
        true ->
            _ = file:sync(IdxFd),
            _ = file:sync(SegFd);
        false ->
            ok
    end,
    _ = file:close(IdxFd),
    _ = file:close(SegFd),
    Fun(-1),
    case CntId of
        undefined ->
            ok;
        _ ->
            osiris_counters:delete(CntId)
    end.

delete_directory(#{name := Name} = Config) when is_map(Config) ->
    delete_directory(Name);
delete_directory(Name) when is_list(Name) ->
    Dir = directory(Name),
    ?DEBUG("osiris_log: deleting directory ~s", [Dir]),
    case file:list_dir(Dir) of
        {ok, Files} ->
            [ok =
                 file:delete(
                     filename:join(Dir, F))
             || F <- Files],
            ok = file:del_dir(Dir);
        {error, enoent} ->
            ok
    end.

%% Internal

header_info(Fd, Pos) ->
    {ok, Pos} = file:position(Fd, Pos),
    {ok,
     <<?MAGIC:4/unsigned,
       ?VERSION:4/unsigned,
       ChType:8/unsigned,
       _NumEntries:16/unsigned,
       Num:32/unsigned,
       _Timestamp:64/signed,
       Epoch:64/unsigned,
       Offset:64/unsigned,
       _Crc:32/integer,
       Size:32/unsigned,
       TSize:32/unsigned,
       _Reserved:32>>} =
        file:read(Fd, ?HEADER_SIZE_B),
    {ChType, Offset, Epoch, Num, Size, TSize}.

parse_records(_Offs, <<>>, Acc) ->
    %% TODO: this could probably be changed to body recursive
    lists:reverse(Acc);
parse_records(Offs,
              <<0:1, %% simple
                Len:31/unsigned,
                Data:Len/binary,
                Rem/binary>>,
              Acc) ->
    parse_records(Offs + 1, Rem, [{Offs, Data} | Acc]);
parse_records(Offs,
              <<1:1, %% simple
                0:3/unsigned, %% compression type
                _:4/unsigned, %% reserved
                NumRecs:16/unsigned,
                _UncompressedLen:32/unsigned,
                Len:32/unsigned,
                Data:Len/binary,
                Rem/binary>>,
              Acc) ->
    Recs = parse_records(Offs, Data, []),
    parse_records(Offs + NumRecs, Rem, lists:reverse(Recs) ++ Acc);
parse_records(Offs,
              <<1:1, %% simple
                CompType:3/unsigned, %% compression type
                _:4/unsigned, %% reserved
                NumRecs:16/unsigned,
                UncompressedLen:32/unsigned,
                Len:32/unsigned,
                Data:Len/binary,
                Rem/binary>>,
              Acc) ->
    %% return the first offset of the sub batch and the batch, unparsed
    %% as we don't want to decompress on the server
    parse_records(Offs + NumRecs, Rem,
                  [{Offs, {batch, NumRecs, CompType, UncompressedLen, Data}} | Acc]).

sorted_index_files(#{index_files := IdxFiles}) ->
    %% cached
    IdxFiles;
sorted_index_files(#{dir := Dir}) ->
    sorted_index_files(Dir);
sorted_index_files(Dir) when is_list(Dir) orelse is_binary(Dir) ->
    Files = index_files_unsorted(Dir),
    lists:sort(Files).

sorted_index_files_rev(#{index_files := IdxFiles}) ->
    %% cached
    lists:reverse(IdxFiles);
sorted_index_files_rev(#{dir := Dir}) ->
    sorted_index_files_rev(Dir);
sorted_index_files_rev(Dir) ->
    Files = index_files_unsorted(Dir),
    lists:sort(fun erlang:'>'/2, Files).

index_files_unsorted(Dir) ->
    case prim_file:list_dir(Dir) of
        {error, enoent} ->
            [];
        {ok, Files} ->
            [filename:join(Dir, F)
             || F <- Files, filename:extension(F) == ".index"]
    end.

first_and_last_seginfos(#{index_files := IdxFiles}) ->
    first_and_last_seginfos0(IdxFiles);
first_and_last_seginfos(#{dir := Dir}) ->
    first_and_last_seginfos0(sorted_index_files(Dir)).

first_and_last_seginfos0([]) ->
    none;
first_and_last_seginfos0([FstIdxFile]) ->
    %% this function is only used by init
    {ok, SegInfo} = build_seg_info(FstIdxFile),
    {1, SegInfo, SegInfo};
first_and_last_seginfos0([FstIdxFile | Rem] = IdxFiles) ->
    %% this function is only used by init
    {ok, FstSegInfo} = build_seg_info(FstIdxFile),
    LastIdxFile = lists:last(Rem),
    case build_seg_info(LastIdxFile) of
        {ok, #seg_info{first = undefined,
                       last = undefined}} ->
            %% the last index file doesn't have any index records yet
            %% retry without it
            [_ | RetryIndexFiles] = lists:reverse(IdxFiles),
            first_and_last_seginfos0(lists:reverse(RetryIndexFiles));
        {ok, LastSegInfo} ->
            {length(Rem) + 1, FstSegInfo, LastSegInfo};
        {error, Err} ->
            ?ERROR("~s: failed to build seg_info from file ~s, error: ~w",
                   [?MODULE, LastIdxFile, Err]),
            error(Err)
    end.

build_seg_info(IdxFile) ->
    case last_valid_idx_record(IdxFile) of
        {ok, <<_Offset:64/unsigned,
               _Timestamp:64/signed,
               _Epoch:64/unsigned,
               LastChunkPos:32/unsigned,
               _ChType:8/unsigned>>} ->
            SegFile = segment_from_index_file(IdxFile),
            build_segment_info(SegFile, LastChunkPos, IdxFile);
        undefined ->
            %% this would happen if the file only contained a header
            SegFile = segment_from_index_file(IdxFile),
            {ok, #seg_info{file = SegFile, index = IdxFile}};
        {error, _} = Err ->
            Err
    end.

last_idx_record(IdxFd) ->
    nth_last_idx_record(IdxFd, 1).

nth_last_idx_record(IdxFile, N) when is_list(IdxFile) ->
    {ok, IdxFd} = open(IdxFile, [read, raw, binary]),
    IdxRecord = nth_last_idx_record(IdxFd, N),
    _ = file:close(IdxFd),
    IdxRecord;
nth_last_idx_record(IdxFd, N) ->
    case position_at_idx_record_boundary(IdxFd, {eof, -?INDEX_RECORD_SIZE_B * N}) of
        {ok, _} ->
            file:read(IdxFd, ?INDEX_RECORD_SIZE_B);
        Err ->
            Err
    end.

last_valid_idx_record(IdxFile) ->
    {ok, IdxFd} = open(IdxFile, [read, raw, binary]),
    case position_at_idx_record_boundary(IdxFd, eof) of
        {ok, Pos} ->
            SegFile = segment_from_index_file(IdxFile),
            SegSize = filelib:file_size(SegFile),
            skip_invalid_idx_records(IdxFd, SegFile, SegSize, Pos),
            case file:position(IdxFd, {cur, -?INDEX_RECORD_SIZE_B}) of
                {ok, _} ->
                    IdxRecord = file:read(IdxFd, ?INDEX_RECORD_SIZE_B),
                    _ = file:close(IdxFd),
                    IdxRecord;
                _ ->
                    undefined
            end;
        Err ->
            _ = file:close(IdxFd),
            Err
    end.

first_idx_record(IdxFd) ->
    file:pread(IdxFd, ?IDX_HEADER_SIZE, ?INDEX_RECORD_SIZE_B).

%% Some file:position/2 operations are subject to race conditions. In particular, `eof` may position the Fd
%% in the middle of a record being written concurrently. If that happens, we need to re-position at the nearest
%% record boundry. See https://github.com/rabbitmq/osiris/issues/73
position_at_idx_record_boundary(IdxFd, At) ->
    case file:position(IdxFd, At) of
        {ok, Pos} ->
            case (Pos - ?IDX_HEADER_SIZE) rem ?INDEX_RECORD_SIZE_B of
                0 -> {ok, Pos};
                N -> file:position(IdxFd, {cur, -N})
            end;
        Error -> Error
    end.

build_segment_info(SegFile, LastChunkPos, IdxFile) ->
    try
        {ok, Fd} = open(SegFile, [read, binary, raw]),
        %% we don't want to read blocks into page cache we are unlikely to need
        _ = file:advise(Fd, 0, 0, random),
        case file:pread(Fd, ?LOG_HEADER_SIZE, ?HEADER_SIZE_B) of
            eof ->
                _ = file:close(Fd),
                eof;
            {ok,
             <<?MAGIC:4/unsigned,
               ?VERSION:4/unsigned,
               FirstChType:8/unsigned,
               _NumEntries:16/unsigned,
               FirstNumRecords:32/unsigned,
               FirstTs:64/signed,
               FirstEpoch:64/unsigned,
               FirstChId:64/unsigned,
               _FirstCrc:32/integer,
               FirstSize:32/unsigned,
               FirstTSize:32/unsigned,
               _/binary>>} ->
                case file:pread(Fd, LastChunkPos, ?HEADER_SIZE_B) of
                    {ok,
                     <<?MAGIC:4/unsigned,
                       ?VERSION:4/unsigned,
                       LastChType:8/unsigned,
                       _LastNumEntries:16/unsigned,
                       LastNumRecords:32/unsigned,
                       LastTs:64/signed,
                       LastEpoch:64/unsigned,
                       LastChId:64/unsigned,
                       _LastCrc:32/integer,
                       LastSize:32/unsigned,
                       LastTSize:32/unsigned,
                       _Reserved:32>>} ->
                        Size = LastChunkPos + LastSize + LastTSize + ?HEADER_SIZE_B,
                        {ok, Eof} = file:position(Fd, eof),
                        ?DEBUG_IF("~s: segment ~s has trailing data ~w ~w",
                                  [?MODULE, filename:basename(SegFile),
                                   Size, Eof], Size =/= Eof),
                        _ = file:close(Fd),
                        {ok, #seg_info{file = SegFile,
                                       index = IdxFile,
                                       size = Size,
                                       first =
                                       #chunk_info{epoch = FirstEpoch,
                                                   timestamp = FirstTs,
                                                   id = FirstChId,
                                                   num = FirstNumRecords,
                                                   type = FirstChType,
                                                   size = FirstSize + FirstTSize,
                                                   pos = ?LOG_HEADER_SIZE},
                                       last =
                                       #chunk_info{epoch = LastEpoch,
                                                   timestamp = LastTs,
                                                   id = LastChId,
                                                   num = LastNumRecords,
                                                   type = LastChType,
                                                   size = LastSize + LastTSize,
                                                   pos = LastChunkPos}}};
                    _ ->
                        % last chunk is corrupted - try the previous one
                        _ = file:close(Fd),
                        {ok, <<_Offset:64/unsigned,
                               _Timestamp:64/signed,
                               _Epoch:64/unsigned,
                               PreviousChunkPos:32/unsigned,
                               _ChType:8/unsigned>>} = nth_last_idx_record(IdxFile, 2),
                        case PreviousChunkPos == LastChunkPos of
                            false ->
                                build_segment_info(SegFile, PreviousChunkPos, IdxFile);
                            true ->
                                % avoid an infinite loop if multiple chunks are corrupted
                                ?ERROR("Multiple corrupted chunks in segment file ~p", [SegFile]),
                                exit({corrupted_segment, {segment_file, SegFile}})
                        end
                end
        end
    catch
        missing_file ->
            %% Indexes and segments could be deleted by retention policies while
            %% the log overview is being built. Ignore those segments and keep going
            missing_file
    end.

-spec overview(term()) -> {range(), [{epoch(), offset()}]}.
overview(Dir) ->
    case sorted_index_files(Dir) of
        [] ->
            {empty, []};
        IdxFiles ->
            Range = offset_range_from_idx_files(IdxFiles),
            EpochOffsets = last_epoch_offsets(IdxFiles),
            {Range, EpochOffsets}
    end.

-spec format_status(state()) -> map().
format_status(#?MODULE{cfg = #cfg{directory = Dir,
                                  max_segment_size_bytes  = MSSB,
                                  max_segment_size_chunks  = MSSC,
                                  tracking_config = TrkConf,
                                  retention = Retention},
                       mode = Mode0,
                       current_file = File}) ->
    Mode = case Mode0 of
               #read{type = T,
                     next_offset = Next} ->
                   #{mode => read,
                     type => T,
                     next_offset => Next};
               #write{type = T,
                      current_epoch =E,
                      tail_info = Tail} ->
                   #{mode => write,
                     type => T,
                     tail => Tail,
                     epoch => E}
           end,

    #{mode => Mode,
      directory => Dir,
      max_segment_size_bytes  => MSSB,
      max_segment_size_chunks  => MSSC,
      tracking_config => TrkConf,
      retention => Retention,
      file => filename:basename(File)}.

-spec update_retention([retention_spec()], state()) -> state().
update_retention(Retention,
                 #?MODULE{cfg = #cfg{retention = Retention0} = Cfg} = State0)
    when is_list(Retention) ->
    ?DEBUG("osiris_log: update_retention from: ~w to ~w",
           [Retention0, Retention]),
    State = State0#?MODULE{cfg = Cfg#cfg{retention = Retention}},
    trigger_retention_eval(State).

-spec evaluate_retention(file:filename_all(), [retention_spec()]) ->
    {range(), non_neg_integer()}.
evaluate_retention(Dir, Specs) when is_list(Dir) ->
    % convert to binary for faster operations later
    % mostly in segment_from_index_file/1
    evaluate_retention(list_to_binary(Dir), Specs);
evaluate_retention(Dir, Specs) when is_binary(Dir) ->

    {Time, Result} = timer:tc(
                       fun() ->
                               IdxFiles0 = sorted_index_files(Dir),
                               IdxFiles = evaluate_retention0(IdxFiles0, Specs),
                               OffsetRange = offset_range_from_idx_files(IdxFiles),
                               FirstTs = first_timestamp_from_index_files(IdxFiles),
                               {OffsetRange, FirstTs, length(IdxFiles)}
                       end),
    ?DEBUG("~s:~s/~b (~w) completed in ~fs",
           [?MODULE, ?FUNCTION_NAME, ?FUNCTION_ARITY, Specs, Time/1_000_000]),
    Result.

evaluate_retention0(IdxFiles, []) ->
    IdxFiles;
evaluate_retention0(IdxFiles, [{max_bytes, MaxSize} | Specs]) ->
    RemIdxFiles = eval_max_bytes(IdxFiles, MaxSize),
    evaluate_retention0(RemIdxFiles, Specs);
evaluate_retention0(IdxFiles, [{max_age, Age} | Specs]) ->
    RemIdxFiles = eval_age(IdxFiles, Age),
    evaluate_retention0(RemIdxFiles, Specs).

eval_age([_] = IdxFiles, _Age) ->
    IdxFiles;
eval_age([IdxFile | IdxFiles] = AllIdxFiles, Age) ->
    case last_timestamp_in_index_file(IdxFile) of
        {ok, Ts} ->
            Now = erlang:system_time(millisecond),
            case Ts < Now - Age of
                true ->
                    %% the oldest timestamp is older than retention
                    %% and there are other segments available
                    %% we can delete
                    ok = delete_segment_from_index(IdxFile),
                    eval_age(IdxFiles, Age);
                false ->
                    AllIdxFiles
            end;
        _Err ->
            AllIdxFiles
    end.

eval_max_bytes([], _) -> [];
eval_max_bytes(IdxFiles, MaxSize) ->
    [Latest|Older] = lists:reverse(IdxFiles),
    eval_max_bytes(Older, MaxSize - file_size(
                                     segment_from_index_file(Latest)), [Latest]).

eval_max_bytes([], _, Acc) ->
    Acc;
eval_max_bytes([IdxFile | Rest], Limit, Acc) ->
    SegFile = segment_from_index_file(IdxFile),
    Size = file_size(SegFile),
    case Size =< Limit of
        true ->
            eval_max_bytes(Rest, Limit - Size, [IdxFile | Acc]);
        false ->
            [ok = delete_segment_from_index(Seg) || Seg <- [IdxFile | Rest]],
            Acc
    end.

file_size(Path) ->
    case prim_file:read_file_info(Path) of
        {ok, #file_info{size = Size}} -> Size;
        _ -> 0
    end.

last_epoch_offsets([IdxFile]) ->
    Fd = open_index_read(IdxFile),
    _ = file:advise(Fd, 0, 0, sequential),
    Record = file:read(Fd, ?INDEX_RECORD_SIZE_B),
    case last_epoch_offset(Record, Fd, undefined) of
        undefined ->
            [];
        {LastE, LastO, Res} ->
            lists:reverse([{LastE, LastO} | Res])
    end;
last_epoch_offsets([FstIdxFile | _]  = IdxFiles) ->
    F = fun() ->
                {ok, FstFd} = open(FstIdxFile, [read, raw, binary]),
		%% on linux this disables read-ahead so should only
		%% bring a single block into memory
		%% having the first block of index files in page cache
		%% should generally be a good thing
                _ = file:advise(FstFd, 0, 0, random),
                {ok, <<FstO:64/unsigned,
                       _FstTimestamp:64/signed,
                       FstE:64/unsigned,
                       _FstChunkPos:32/unsigned,
                       _FstChType:8/unsigned>>} = first_idx_record(FstFd),
                ok = file:close(FstFd),
                NonEmptyIdxFiles = non_empty_index_files(IdxFiles),
                {LastE, LastO, Res} =
                    lists:foldl(
                      fun(IdxFile, {E, _, EOs} = Acc) ->
                              Fd = open_index_read(IdxFile),
                              {ok, <<Offset:64/unsigned,
                                     _Timestamp:64/signed,
                                     Epoch:64/unsigned,
                                     _LastChunkPos:32/unsigned,
                                     _ChType:8/unsigned>>} = last_valid_idx_record(IdxFile),
                              case Epoch > E of
                                  true ->
                                      %% we need to scan as the last index record
                                      %% has a greater epoch
                                      _ = file:advise(Fd, 0, 0, sequential),
                                      {ok, ?IDX_HEADER_SIZE} = file:position(Fd, ?IDX_HEADER_SIZE),
                                      last_epoch_offset(
                                        file:read(Fd, ?INDEX_RECORD_SIZE_B), Fd,
                                        Acc);
                                  false ->
                                      ok = file:close(Fd),
                                      {Epoch, Offset, EOs}
                              end
                      end, {FstE, FstO, []}, NonEmptyIdxFiles),
                lists:reverse([{LastE, LastO} | Res])
        end,
    {Time, Result} = timer:tc(F),
    ?DEBUG("~s:~s/~b completed in ~bms",
           [?MODULE, ?FUNCTION_NAME, ?FUNCTION_ARITY, Time div 1000]),
    Result.

%% aggregates the chunk offsets for each epoch
last_epoch_offset(eof, Fd, Acc) ->
    ok = file:close(Fd),
    Acc;
last_epoch_offset({ok,
                   <<Offset:64/unsigned,
                     _T:64/signed,
                     Epoch:64/unsigned,
                     _:32/unsigned,
                     _ChType:8/unsigned>>},
                  Fd, undefined) ->
    last_epoch_offset(file:read(Fd, ?INDEX_RECORD_SIZE_B), Fd,
                      {Epoch, Offset, []});
last_epoch_offset({ok,
                   <<O:64/unsigned,
                     _T:64/signed,
                     CurEpoch:64/unsigned,
                     _:32/unsigned,
                     _ChType:8/unsigned>>},
                  Fd, {CurEpoch, _LastOffs, Acc}) ->
    %% epoch is unchanged
    last_epoch_offset(file:read(Fd, ?INDEX_RECORD_SIZE_B), Fd,
                      {CurEpoch, O, Acc});
last_epoch_offset({ok,
                   <<O:64/unsigned,
                     _T:64/signed,
                     Epoch:64/unsigned,
                     _:32/unsigned,
                     _ChType:8/unsigned>>},
                  Fd, {CurEpoch, LastOffs, Acc})
  when Epoch > CurEpoch ->
    last_epoch_offset(file:read(Fd, ?INDEX_RECORD_SIZE_B), Fd,
                      {Epoch, O, [{CurEpoch, LastOffs} | Acc]});
last_epoch_offset({ok, _}, Fd, Acc) ->
    %% trailing data in the index file - ignore
    ok = file:close(Fd),
    Acc.


segment_from_index_file(IdxFile) when is_list(IdxFile) ->
    unicode:characters_to_list(string:replace(IdxFile, ".index", ".segment", trailing));
segment_from_index_file(IdxFile) when is_binary(IdxFile) ->
    unicode:characters_to_binary(string:replace(IdxFile, ".index", ".segment", trailing)).

make_chunk(Blobs, TData, ChType, Timestamp, Epoch, Next) ->
    {NumEntries, NumRecords, EData} =
        lists:foldl(fun ({batch, NumRecords, CompType, UncompLen, B},
                         {Entries, Count, Acc}) ->
                            Data =
                                [<<1:1, %% batch record type
                                   CompType:3/unsigned,
                                   0:4/unsigned,
                                   NumRecords:16/unsigned,
                                   UncompLen:32/unsigned,
                                   (iolist_size(B)):32/unsigned>>,
                                 B],
                            {Entries + 1, Count + NumRecords, [Data | Acc]};
                        (B, {Entries, Count, Acc}) ->
                            %% simple record type
                            Data = [<<0:1, (iolist_size(B)):31/unsigned>>, B],
                            {Entries + 1, Count + 1, [Data | Acc]}
                    end,
                    {0, 0, []}, Blobs),

    Size = iolist_size(EData),
    TSize = iolist_size(TData),
    %% checksum is over entry data only
    Crc = erlang:crc32(EData),
    {[<<?MAGIC:4/unsigned,
        ?VERSION:4/unsigned,
        ChType:8/unsigned,
        NumEntries:16/unsigned,
        NumRecords:32/unsigned,
        Timestamp:64/signed,
        Epoch:64/unsigned,
        Next:64/unsigned,
        Crc:32/integer,
        Size:32/unsigned,
        TSize:32/unsigned,
        0:32/unsigned>>,
      EData, TData],
     NumRecords}.

write_chunk(_Chunk,
            _ChType,
            _Timestamp,
            _Epoch,
            _NumRecords,
            #?MODULE{fd = undefined} = _State) ->
    full;
write_chunk(Chunk,
            ChType,
            Timestamp,
            Epoch,
            NumRecords,
            #?MODULE{cfg = #cfg{counter = CntRef} = Cfg,
                     fd = Fd,
                     index_fd = IdxFd,
                     mode =
                         #write{segment_size = {SegSizeBytes, SegSizeChunks},
                                % writers = Writers0,
                                tail_info = {Next, _}} =
                             Write} =
                State) ->
    NextOffset = Next + NumRecords,
    Size = iolist_size(Chunk),
    {ok, Cur} = file:position(Fd, cur),
    ok = file:write(Fd, Chunk),

    ok =
        file:write(IdxFd,
                   <<Next:64/unsigned,
                     Timestamp:64/signed,
                     Epoch:64/unsigned,
                     Cur:32/unsigned,
                     ChType:8/unsigned>>),
    %% update counters
    counters:put(CntRef, ?C_OFFSET, NextOffset - 1),
    counters:add(CntRef, ?C_CHUNKS, 1),
    case max_segment_size_reached(Fd, SegSizeChunks, Cfg) of
        true ->
            %% close the current file
            ok = file:sync(IdxFd),
            ok = file:close(IdxFd),
            ok = file:sync(Fd),
            ok = file:close(Fd),
            State#?MODULE{fd = undefined,
                          index_fd = undefined,
                          mode = Write#write{tail_info =
                                                 {NextOffset,
                                                  {Epoch, Next, Timestamp}},
                                             segment_size = {0, 0}}};
        false ->
            State#?MODULE{mode =
                              Write#write{tail_info =
                                              {NextOffset,
                                               {Epoch, Next, Timestamp}},
                                          segment_size = {SegSizeBytes + Size,
                                                          SegSizeChunks + 1}}}
    end.

max_segment_size_reached(SegFd, CurrentSizeChunks,
            #cfg{max_segment_size_bytes = MaxSizeBytes,
                 max_segment_size_chunks = MaxSizeChunks}) ->
    {ok, CurrentSizeBytes} = file:position(SegFd, cur),
    CurrentSizeBytes >= MaxSizeBytes orelse
    CurrentSizeChunks >= MaxSizeChunks - 1.


setopts(tcp, Sock, Opts) ->
    ok = inet:setopts(Sock, Opts);
setopts(ssl, Sock, Opts) ->
    ok = ssl:setopts(Sock, Opts).

sendfile(_Transport, _Fd, _Sock, _Pos, 0) ->
    ok;
sendfile(tcp = Transport, Fd, Sock, Pos, ToSend) ->
    case file:sendfile(Fd, Sock, Pos, ToSend, []) of
        {ok, 0} ->
            %% TODO add counter for this?
            sendfile(Transport, Fd, Sock, Pos, ToSend);
        {ok, BytesSent} ->
            sendfile(Transport, Fd, Sock, Pos + BytesSent, ToSend - BytesSent);
        {error, _} = Err ->
            Err
    end;
sendfile(ssl, Fd, Sock, Pos, ToSend) ->
    case file:pread(Fd, Pos, ToSend) of
        {ok, Data} ->
            ssl:send(Sock, Data);
        {error, _} = Err ->
            Err
    end.

last_timestamp_in_index_file(IdxFile) ->
    case file:open(IdxFile, [raw, binary, read]) of
        {ok, IdxFd} ->
            case last_idx_record(IdxFd) of
                {ok, <<_O:64/unsigned,
                       LastTimestamp:64/signed,
                       _E:64/unsigned,
                       _ChunkPos:32/unsigned,
                       _ChType:8/unsigned>>} ->
                    _ = file:close(IdxFd),
                    {ok, LastTimestamp};
                Err ->
                    _ = file:close(IdxFd),
                    Err
            end;
        Err ->
            Err
    end.

first_timestamp_from_index_files([IdxFile | _]) ->
    case file:open(IdxFile, [raw, binary, read]) of
        {ok, IdxFd} ->
            case first_idx_record(IdxFd) of
                {ok, <<_FstO:64/unsigned,
                       FstTimestamp:64/signed,
                       _FstE:64/unsigned,
                       _FstChunkPos:32/unsigned,
                       _FstChType:8/unsigned>>} ->
                    _ = file:close(IdxFd),
                    FstTimestamp;
                _ ->
                    _ = file:close(IdxFd),
                    0
            end;
        _Err ->
            0
    end.

offset_range_from_idx_files([IdxFile]) ->
    {ok, #seg_info{first = First,
                   last = Last}} = build_seg_info(IdxFile),
    offset_range_from_chunk_range({First, Last});
offset_range_from_idx_files(IdxFiles) when is_list(IdxFiles) ->
    NonEmptyIdxFiles = non_empty_index_files(IdxFiles),
    {_, FstSI, LstSI} = first_and_last_seginfos0(NonEmptyIdxFiles),
    ChunkRange = chunk_range_from_segment_infos([FstSI, LstSI]),
    offset_range_from_chunk_range(ChunkRange).

offset_range_from_segment_infos(SegInfos) ->
    ChunkRange = chunk_range_from_segment_infos(SegInfos),
    offset_range_from_chunk_range(ChunkRange).

chunk_range_from_segment_infos([#seg_info{first = undefined,
                                          last = undefined}]) ->
    empty;
chunk_range_from_segment_infos(SegInfos) when is_list(SegInfos) ->
    #seg_info{first = First} = hd(SegInfos),
    #seg_info{last = Last} = lists:last(SegInfos),
    {First, Last}.

offset_range_from_chunk_range(empty) ->
    empty;
offset_range_from_chunk_range({undefined, undefined}) ->
    empty;
offset_range_from_chunk_range({#chunk_info{id = FirstChId},
                               #chunk_info{id = LastChId,
                                           num = LastNumRecs}}) ->
    {FirstChId, LastChId + LastNumRecs - 1}.

find_segment_for_offset(Offset, IdxFiles) ->
    %% we assume index files are in the default low-> high order here
    case lists:search(
           fun(IdxFile) ->
                   Offset >= index_file_first_offset(IdxFile)
           end, lists:reverse(IdxFiles)) of
        {value, File} ->
            case build_seg_info(File) of
                {ok, #seg_info{first = undefined,
                               last = undefined} = Info} ->
                    {end_of_log, Info};
                {ok, #seg_info{last =
                               #chunk_info{id = LastChId,
                                           num = LastNumRecs}} = Info}
                  when Offset == LastChId + LastNumRecs ->
                    %% the last segment and offset is the next offset
                    {end_of_log, Info};
                {ok, #seg_info{first = #chunk_info{id = FirstChId},
                               last = #chunk_info{id = LastChId,
                                                  num = LastNumRecs}} = Info} ->
                    NextChId = LastChId + LastNumRecs,
                    case Offset >= FirstChId andalso Offset < NextChId of
                        true ->
                            %% we found it
                            {found, Info};
                        false ->
                            not_found
                    end;
                {error, _} = Err ->
                    Err
            end;
        false ->
            not_found
    end.

can_read_next_offset(#read{type = offset,
                           next_offset = NextOffset,
                           offset_ref = Ref}) ->
    atomics:get(Ref, 1) >= NextOffset;
can_read_next_offset(#read{type = data}) ->
    true.

incr_next_offset(Num, #read{next_offset = NextOffset} = Read) ->
    Read#read{last_offset = NextOffset, next_offset = NextOffset + Num}.

make_file_name(N, Suff) ->
    lists:flatten(
        io_lib:format("~20..0B.~s", [N, Suff])).

open_new_segment(#?MODULE{cfg = #cfg{directory = Dir,
                                     counter = Cnt},
                          fd = undefined,
                          index_fd = undefined,
                          mode = #write{type = _WriterType,
                                        tail_info = {NextOffset, _}}} =
                 State0) ->
    Filename = make_file_name(NextOffset, "segment"),
    IdxFilename = make_file_name(NextOffset, "index"),
    ?DEBUG("~s: ~s : ~s", [?MODULE, ?FUNCTION_NAME, Filename]),
    {ok, Fd} =
        file:open(
            filename:join(Dir, Filename), ?FILE_OPTS_WRITE),
    ok = file:write(Fd, ?LOG_HEADER),
    {ok, IdxFd} =
        file:open(
            filename:join(Dir, IdxFilename), ?FILE_OPTS_WRITE),
    ok = file:write(IdxFd, ?IDX_HEADER),
    %% we always move to the end of the file
    {ok, _} = file:position(Fd, eof),
    {ok, _} = file:position(IdxFd, eof),
    counters:add(Cnt, ?C_SEGMENTS, 1),

    State0#?MODULE{current_file = Filename,
                   fd = Fd,
                   index_fd = IdxFd}.

maybe_close_current_segment(#?MODULE{cfg = Cfg,
                    fd = SegFd,
                    index_fd = IdxFd,
                     mode =
                         #write{segment_size = {_, CurrentSizeChunks}} = Write} = State0) ->
    case max_segment_size_reached(SegFd, CurrentSizeChunks, Cfg) of
        true ->
            %% close the current file
            _ = file:sync(IdxFd),
            _ = file:close(IdxFd),
            _ = file:sync(SegFd),
            _ = file:close(SegFd),
            State0#?MODULE{fd = undefined,
                          index_fd = undefined,
                          mode = Write#write{segment_size = {0, 0}}};
        false ->
            State0
    end.

open_index_read(File) ->
    {ok, Fd} = open(File, [read, raw, binary, read_ahead]),
    %% We can't use the assertion that index header is correct because of a
    %% race condition between opening the file and writing the header
    %% It seems to happen when retention policies are applied
    {ok, ?IDX_HEADER_SIZE} = file:position(Fd, ?IDX_HEADER_SIZE),
    Fd.

offset_idx_scan(Offset, #seg_info{index = IndexFile} = SegmentInfo) ->
    {Time, Result} =
        timer:tc(
          fun() ->
                  case offset_range_from_segment_infos([SegmentInfo]) of
                      empty ->
                          eof;
                      {SegmentStartOffs, SegmentEndOffs} ->
                          case Offset < SegmentStartOffs orelse
                               Offset > SegmentEndOffs of
                              true ->
                                  offset_out_of_range;
                              false ->
                                  IndexFd = open_index_read(IndexFile),
								  _ = file:advise(IndexFd, 0, 0, sequential),
                                  offset_idx_scan0(IndexFd, Offset, not_found)
                          end
                  end
          end),
    ?DEBUG("~s:~s/~b completed in ~fs",
           [?MODULE, ?FUNCTION_NAME, ?FUNCTION_ARITY, Time/1000000]),
    Result.

offset_idx_scan0(Fd, Offset, PreviousChunk) ->
    case file:read(Fd, ?INDEX_RECORD_SIZE_B) of
        {ok, <<ChunkId:64/unsigned,
               _Timestamp:64/signed,
               Epoch:64/unsigned,
               FilePos:32/unsigned,
               _ChType:8/unsigned>>} ->
            case Offset < ChunkId of
                true ->
                    %% offset we are looking for is higher or equal
                    %% to the start of the previous chunk
                    %% but lower than the start of the current chunk ->
                    %% return the previous chunk
                    _ = file:close(Fd),
                    PreviousChunk;
                false ->
                    offset_idx_scan0(Fd, Offset, {ChunkId, Epoch, FilePos})
            end;
        eof ->
            _ = file:close(Fd),
            %% Offset must be in the last chunk as there is no more data
            PreviousChunk;
        {error, Posix} ->
            _ = file:close(Fd),
            Posix
    end.

throw_missing({error, enoent}) ->
    throw(missing_file);
throw_missing(Any) ->
    Any.

open(SegFile, Options) ->
    throw_missing(file:open(SegFile, Options)).

chunk_location_for_timestamp(Idx, Ts) ->
    Fd = open_index_read(Idx),
    %% scan index file for nearest timestamp
    {ChunkId, _Timestamp, _Epoch, FilePos} = timestamp_idx_scan(Fd, Ts),
    {ChunkId, FilePos}.

timestamp_idx_scan(Fd, Ts) ->
    case file:read(Fd, ?INDEX_RECORD_SIZE_B) of
        {ok,
         <<ChunkId:64/unsigned,
           Timestamp:64/signed,
           Epoch:64/unsigned,
           FilePos:32/unsigned,
           _ChType:8/unsigned>>} ->
            case Ts =< Timestamp of
                true ->
                    ok = file:close(Fd),
                    {ChunkId, Timestamp, Epoch, FilePos};
                false ->
                    timestamp_idx_scan(Fd, Ts)
            end;
        eof ->
            ok = file:close(Fd),
            eof
    end.

validate_crc(ChunkId, Crc, IOData) ->
    case erlang:crc32(IOData) of
        Crc ->
            ok;
        _ ->
            ?ERROR("crc validation failure at chunk id ~bdata size "
                   "~b:",
                   [ChunkId, iolist_size(IOData)]),
            exit({crc_validation_failure, {chunk_id, ChunkId}})
    end.

make_counter(#{counter_spec := {Name, Fields}}) ->
    %% create a registered counter
    osiris_counters:new(Name, ?COUNTER_FIELDS ++ Fields);
make_counter(_) ->
    %% if no spec is provided we create a local counter only
    counters:new(?C_NUM_LOG_FIELDS, []).

counter_id(#{counter_spec := {Name, _}}) ->
    Name;
counter_id(_) ->
    undefined.

part(0, _) ->
    [];
part(Len, [B | L]) when Len > 0 ->
    S = byte_size(B),
    case Len > S of
        true ->
            [B | part(Len - byte_size(B), L)];
        false ->
            [binary:part(B, {0, Len})]
    end.

-spec recover_tracking(state()) ->
    osiris_tracking:state().
recover_tracking(#?MODULE{cfg = #cfg{tracking_config = TrkConfig},
                          fd = Fd}) ->
    %% TODO: if the first chunk in the segment isn't a tracking snapshot and
    %% there are prior segments we could scan at least two segments increasing
    %% the chance of encountering a snapshot and thus ensure we don't miss any
    %% tracking entries
    {ok, 0} = file:position(Fd, 0),
    {ok, ?LOG_HEADER_SIZE} = file:position(Fd, ?LOG_HEADER_SIZE),
    Trk = osiris_tracking:init(undefined, TrkConfig),
    recover_tracking(Fd, Trk).

recover_tracking(Fd, Trk0) ->
    case file:read(Fd, ?HEADER_SIZE_B) of
        {ok,
         <<?MAGIC:4/unsigned,
           ?VERSION:4/unsigned,
           ChType:8/unsigned,
           _:16/unsigned,
           _NumRecords:32/unsigned,
           _Timestamp:64/signed,
           _Epoch:64/unsigned,
           ChunkId:64/unsigned,
           _Crc:32/integer,
           Size:32/unsigned,
           TSize:32/unsigned,
           _Reserved:32>>} ->
            case ChType of
                ?CHNK_TRK_DELTA ->
                    %% tracking is written a single record so we don't
                    %% have to parse
                    {ok, <<0:1, S:31, Data:S/binary>>} = file:read(Fd, Size),
                    Trk = osiris_tracking:append_trailer(ChunkId, Data, Trk0),
                    {ok, _} = file:position(Fd, {cur, TSize}),
                    %% A tracking delta chunk will not have any writer data
                    %% so no need to parse writers here
                    recover_tracking(Fd, Trk);
                ?CHNK_TRK_SNAPSHOT ->
                    {ok, <<0:1, S:31, Data:S/binary>>} = file:read(Fd, Size),
                    {ok, _} = file:read(Fd, TSize),
                    Trk = osiris_tracking:init(Data, Trk0),
                    recover_tracking(Fd, Trk);
                ?CHNK_USER ->
                    {ok, _} = file:position(Fd, {cur, Size}),
                    {ok, TData} = file:read(Fd, TSize),

                    Trk = osiris_tracking:append_trailer(ChunkId, TData, Trk0),
                    recover_tracking(Fd, Trk)
            end;
        eof ->
            Trk0
    end.

read_header0(#?MODULE{cfg = #cfg{directory = Dir,
                                 counter = CntRef},
                      mode = #read{offset_ref = ORef,
                                   next_offset = NextChId0} = Read0,
                      current_file = CurFile,
                      fd = Fd} =
                 State) ->
    %% reads the next header if permitted
    case can_read_next_offset(Read0) of
        true ->
            {ok, Pos} = file:position(Fd, cur),
            case file:read(Fd, ?HEADER_SIZE_B) of
                {ok,
                 <<?MAGIC:4/unsigned,
                   ?VERSION:4/unsigned,
                   ChType:8/unsigned,
                   NumEntries:16/unsigned,
                   NumRecords:32/unsigned,
                   Timestamp:64/signed,
                   Epoch:64/unsigned,
                   NextChId0:64/unsigned,
                   Crc:32/integer,
                   DataSize:32/unsigned,
                   TrailerSize:32/unsigned,
                   _Reserved:32>> =
                     HeaderData} ->
                    counters:put(CntRef, ?C_OFFSET, NextChId0 + NumRecords),
                    counters:add(CntRef, ?C_CHUNKS, 1),
                    {ok,
                     #{chunk_id => NextChId0,
                       epoch => Epoch,
                       type => ChType,
                       crc => Crc,
                       num_records => NumRecords,
                       num_entries => NumEntries,
                       timestamp => Timestamp,
                       data_size => DataSize,
                       trailer_size => TrailerSize,
                       header_data => HeaderData,
                       position => Pos},
                     State};
                {ok, Bin} when byte_size(Bin) < ?HEADER_SIZE_B ->
                    %% partial header read
                    %% this can happen when a replica reader reads ahead
                    %% optimistically
                    %% set the position back and and return end of stream
                    {ok, Pos} = file:position(Fd, Pos),
                    {end_of_stream, State};
                eof ->
                    FirstOffset = atomics:get(ORef, 2),
                    %% open next segment file and start there if it exists
                    NextChId = max(FirstOffset, NextChId0),
                    SegFile = make_file_name(NextChId, "segment"),
                    case SegFile == CurFile of
                        true ->
                            %% the new filename is the same as the old one
                            %% this should only really happen for an empty
                            %% log but would cause an infinite loop if it does
                            {end_of_stream, State};
                        false ->
                            case file:open(
                                     filename:join(Dir, SegFile),
                                     [raw, binary, read])
                            of
                                {ok, Fd2} ->
                                    ok = file:close(Fd),
                                    {ok, _} =
                                        file:position(Fd2, ?LOG_HEADER_SIZE),
                                    Read = Read0#read{next_offset = NextChId},
                                    read_header0(State#?MODULE{current_file =
                                                                   SegFile,
                                                               fd = Fd2,
                                                               mode = Read});
                                {error, enoent} ->
                                    {end_of_stream, State}
                            end
                    end;
                {ok,
                 <<?MAGIC:4/unsigned,
                   ?VERSION:4/unsigned,
                   _ChType:8/unsigned,
                   _NumEntries:16/unsigned,
                   _NumRecords:32/unsigned,
                   _Timestamp:64/signed,
                   _Epoch:64/unsigned,
                   UnexpectedChId:64/unsigned,
                   _Crc:32/integer,
                   _DataSize:32/unsigned,
                   _TrailerSize:32/unsigned,
                   _Reserved:32>>} ->
                    %% TODO: we may need to return the new state here if
                    %% we've crossed segments
                    {ok, Pos} = file:position(Fd, Pos),
                    {error, {unexpected_chunk_id, UnexpectedChId, NextChId0}};
                Invalid ->
                    _ = file:position(Fd, Pos),
                    {error, {invalid_chunk_header, Invalid}}
            end;
        false ->
            {end_of_stream, State}
    end.

trigger_retention_eval(#?MODULE{cfg =
                                    #cfg{directory = Dir,
                                         retention = RetentionSpec,
                                         counter = Cnt,
                                         first_offset_fun = Fun}} = State) ->
    ok =
        osiris_retention:eval(Dir, RetentionSpec,
                              %% updates first offset and first timestamp
                              %% after retention has been evaluated
                              fun ({{FstOff, _}, FstTs, Seg}) when is_integer(FstOff),
                                                                   is_integer(FstTs) ->
                                      Fun(FstOff),
                                      counters:put(Cnt, ?C_FIRST_OFFSET, FstOff),
                                      counters:put(Cnt, ?C_FIRST_TIMESTAMP, FstTs),
                                      counters:put(Cnt, ?C_SEGMENTS, Seg);
                                  (_) ->
                                      ok
                              end),
    State.

next_location(undefined) ->
    {0, ?LOG_HEADER_SIZE};
next_location(#chunk_info{id = Id,
                          num = Num,
                          pos = Pos,
                          size = Size}) ->
    {Id + Num, Pos + Size + ?HEADER_SIZE_B}.

index_file_first_offset(IdxFile) ->
    list_to_integer(filename:basename(IdxFile, ".index")).

first_last_timestamps(IdxFile) ->
    case file:open(IdxFile, [raw, read, binary]) of
        {ok, Fd} ->
	    _ = file:advise(Fd, 0, 0, random),
            case first_idx_record(Fd) of
                {ok, <<_:64/unsigned,
                       FirstTs:64/signed,
                       _:64/unsigned,
                       _:32/unsigned,
                       _:8/unsigned>>} ->
                    %% if we can get the first we can get the last
                    {ok, <<_:64/unsigned,
                           LastTs:64/signed,
                           _:64/unsigned,
                           _:32/unsigned,
                           _:8/unsigned>>} = last_idx_record(Fd),
                    ok = file:close(Fd),
                    {FirstTs, LastTs};
                {error, einval} ->
                    %% empty index
                    undefined;
                eof ->
                    eof
            end;
        _Err ->
            file_not_found
    end.



%% accepts a list of index files in reverse order
%% [{21, 30}, {12, 20}, {5, 10}]
%% 11 = {12, 20}
timestamp_idx_file_search(Ts, [FstIdxFile | Older]) ->
    case first_last_timestamps(FstIdxFile) of
        {_FstTs, EndTs}
          when Ts > EndTs ->
            %% timestamp greater than the newest timestamp in the stream
            %% attach at 'next'
            next;
        {FstTs, _EndTs}
          when Ts < FstTs ->
            %% the requested timestamp is older than the first timestamp in
            %% this segment, keep scanning
            timestamp_idx_file_search0(Ts, Older, FstIdxFile);
        {_, _} ->
            %% else we must have found it!
            {scan, FstIdxFile};
        file_not_found ->
            %% the requested timestamp is older than the first timestamp in
            %% this segment, keep scanning
            timestamp_idx_file_search0(Ts, Older, FstIdxFile);
        eof ->
            %% empty log
            next
    end.

timestamp_idx_file_search0(Ts, [], IdxFile) ->
    case first_last_timestamps(IdxFile) of
        {FstTs, _LastTs}
          when Ts < FstTs ->
            {first_in, IdxFile};
        _ ->
            {found, IdxFile}
    end;
timestamp_idx_file_search0(Ts, [IdxFile | Older], Prev) ->
    case first_last_timestamps(IdxFile) of
        {_FstTs, EndTs}
          when Ts > EndTs ->
            %% we should attach the the first chunk in the previous segment
            %% as the requested timestamp must fall in between the
            %% current and previous segments
            {first_in, Prev};
        {FstTs, _EndTs}
          when Ts < FstTs ->
            %% the requested timestamp is older than the first timestamp in
            %% this segment, keep scanning
            timestamp_idx_file_search0(Ts, Older, IdxFile);
        _ ->
            %% else we must have found it!
            {scan, IdxFile}
    end.


-ifdef(TEST).

% -include_lib("eunit/include/eunit.hrl").

part_test() ->
    [<<"ABCD">>] = part(4, [<<"ABCDEF">>]),
    [<<"AB">>, <<"CD">>] = part(4, [<<"AB">>, <<"CDEF">>]),
    [<<"AB">>, <<"CDEF">>] = part(6, [<<"AB">>, <<"CDEF">>]),
    ok.

-endif.<|MERGE_RESOLUTION|>--- conflicted
+++ resolved
@@ -1086,25 +1086,13 @@
             end
     end;
 init_offset_reader0(last, #{} = Conf) ->
-<<<<<<< HEAD
-    IdxFiles = sorted_index_files_rev(Conf),
-    case last_user_chunk_location(IdxFiles) of
-        not_found ->
-            ?DEBUG("~s:~s user chunk not found, fall back to next",
-                   [?MODULE, ?FUNCTION_NAME]),
-            %% no user chunks in stream, this is awkward, fall back to next
-            init_offset_reader0(next, Conf);
-        {ChunkId, FilePos, IdxFile} ->
-            File = segment_from_index_file(IdxFile),
-            open_offset_reader_at(File, ChunkId, FilePos, Conf)
-=======
     case sorted_index_files_rev(Conf) of
         [] ->
             {error, no_index_file};
         IdxFiles ->
             case last_user_chunk_location(IdxFiles) of
                 not_found ->
-                    ?DEBUG("~s:~s use chunk not found, fall back to next",
+                    ?DEBUG("~s:~s user chunk not found, fall back to next",
                            [?MODULE, ?FUNCTION_NAME]),
                     %% no user chunks in stream, this is awkward, fall back to next
                     init_offset_reader0(next, Conf);
@@ -1112,7 +1100,6 @@
                     File = segment_from_index_file(IdxFile),
                     open_offset_reader_at(File, ChunkId, FilePos, Conf)
             end
->>>>>>> d03c3816
     end;
 init_offset_reader0(OffsetSpec, #{} = Conf)
   when is_integer(OffsetSpec) ->
